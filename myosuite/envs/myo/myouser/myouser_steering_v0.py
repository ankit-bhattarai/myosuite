# Copyright 2025 DeepMind Technologies Limited
#
# Licensed under the Apache License, Version 2.0 (the "License");
# you may not use this file except in compliance with the License.
# You may obtain a copy of the License at
#
#     http://www.apache.org/licenses/LICENSE-2.0
#
# Unless required by applicable law or agreed to in writing, software
# distributed under the License is distributed on an "AS IS" BASIS,
# WITHOUT WARRANTIES OR CONDITIONS OF ANY KIND, either express or implied.
# See the License for the specific language governing permissions and
# limitations under the License.
# ==============================================================================
"""Base class for MyoUser Arm Steering model."""
import collections
import numpy as np

import jax
import jax.numpy as jp
from ml_collections import config_dict
import mujoco
from mujoco import mjx
from mujoco_playground import State

from mujoco_playground._src import mjx_env  # Several helper functions are only visible under _src
from myosuite.envs.myo.fatigue import CumulativeFatigue
from myosuite.envs.myo.myouser.base import MyoUserBase, BaseEnvConfig
from dataclasses import dataclass, field
from typing import List, Dict

@dataclass
class SteeringTaskConfig:
    distance_reach_metric_coefficient: float = 10.
    screen_distance_x: float = 0.5
    screen_friction: float = 0.1
    ee_name: str = "fingertip"
    obs_keys: List[str] = field(default_factory=lambda: ['qpos', 'qvel', 'qacc', 'fingertip', 'act'])
    omni_keys: List[str] = field(default_factory=lambda: ['screen_pos', 'start_line', 'end_line', 'top_line', 'bottom_line', 'completed_phase_0_arr', 'target'])
    weighted_reward_keys: Dict[str, float] = field(default_factory=lambda: {
        "reach": 1,
        "bonus_1": 10,
        "phase_1_touch": 1,
        "phase_1_tunnel": 3,
        "neural_effort": 0,
        "jac_effort": 0,
        "power_for_softcons": 15,
        "truncated": -10,
        "truncated_progress": -20
    })
    max_duration: float = 4.
    max_trials: int = 1
    reset_type: str = "range_uniform"
    min_width: float = 0.03
    max_width: float = 0.6
    max_height: float = 0.1
    min_height: float = 0.03
    bottom: float = -0.3
    top: float = 0.3
    left: float = 0.3
    right: float = -0.2
    terminate_out_of_bounds: float = 1.0

@dataclass
class SteeringEnvConfig(BaseEnvConfig):
    env_name: str = "MyoUserSteering"
    model_path: str = "myosuite/envs/myo/assets/arm/mobl_arms_index_steering_myouser.xml"
    task_config: SteeringTaskConfig = field(default_factory=lambda: SteeringTaskConfig())

def default_config() -> config_dict.ConfigDict:
    #TODO: update/make use of env_config parameters!
    env_config = config_dict.create(
        # model_path="myosuite/simhive/uitb_sim/mobl_arms_index_eepos_pointing.xml",
        model_path="myosuite/envs/myo/assets/arm/mobl_arms_index_steering_myouser.xml",
        # model_path="myosuite/envs/myo/assets/arm/mobl_arms_index_myoarm_reaching_myouser.xml",
        # model_path="myosuite/envs/myo/assets/arm/myoarm_reaching_myouser.xml",  #rf"../assets/arm/myoarm_relocate.xml"
        #TODO: use 'wrapper' xml file in assets rather than raw simhive file
        ctrl_dt=0.002 * 25,  # Each control step is 25 physics steps
        sim_dt=0.002,
        vision_mode='',
        vision=config_dict.create(
            # vision_mode="rgbd",
            gpu_id=0,
            render_batch_size=1024,
            num_worlds=1024,
            render_width=120,  #64,
            render_height=120,  #64,
            use_rasterizer=False,
            enabled_geom_groups=[0, 1, 2],
            enabled_cameras=[0],
        ),
        muscle_config=config_dict.create(
            muscle_condition=None,
            sex=None,
            control_type="default",   #"default", "relative"
            noise_params=config_dict.create(
                sigdepnoise_type=None,
                sigdepnoise_level=0.103,
                constantnoise_type=None,
                constantnoise_level=0.185,
            ),
        ),
        
        task_config=config_dict.create(
            distance_reach_metric_coefficient=10.,
            screen_distance_x=0.5,  #0.59
            screen_friction=0.1,
            obs_keys=['qpos', 'qvel', 'qacc', 'fingertip', 'act'], 
            omni_keys=['screen_pos', 'start_line', 'end_line', 'top_line', 'bottom_line', 'completed_phase_0_arr', 'target'],
            weighted_reward_keys=config_dict.create(
                reach=1,
                # bonus_0=0,
                bonus_1=10,
                phase_1_touch=10,
                phase_1_tunnel=10,  #-2,
                neural_effort=0.0,  #1e-4,
                jac_effort=0.05,
                truncated=-10, #0
                truncated_progress=-20,
                
                # ## old reward fct. (florian's branch):
                # reach=1,
                # bonus_0_old=5,
                # bonus_1_old=12,
            ),
            max_duration=4., # timelimit per trial, in seconds
            max_trials=1,  # num of trials per episode
            reset_type="range_uniform",
        ),
        eval_mode=False,
        # episode_length=400,
    )

    rl_config = config_dict.create(
        num_timesteps=15_000_000,  #50_000_000,
        log_training_metrics=True,
        num_evals=0,  #16,
        reward_scaling=0.1,
        # episode_length=env_config.episode_length,
        episode_length=int(env_config.task_config.max_duration / env_config.ctrl_dt),  #TODO: fix, as this dependency is not automatically updated...
        clipping_epsilon=0.3,
        normalize_observations=True,
        action_repeat=1,
        unroll_length=10,
        num_minibatches=8,  #128,  #32
        num_updates_per_batch=8,  #2,  #8
        num_resets_per_eval=1,
        discounting=0.97,
        learning_rate=3e-4,
        entropy_cost=0.001,
        num_envs=1024,  #8192,
        batch_size=128,  #512,
        max_grad_norm=1.0,
        network_factory=config_dict.create(
            policy_hidden_layer_sizes=(256, 256),
            value_hidden_layer_sizes=(256, 256),
            # policy_obs_key="state",
            # value_obs_key="state",
            # distribution_type="tanh",
        )
    )
    env_config["ppo_config"] = rl_config
    return env_config


class MyoUserSteering(MyoUserBase): 
    def modify_mj_model(self, mj_model):
        default_screen_distance_x = 0.50  #distance from humphant body; corresponds to default screen pos[0] value in xml file

        mj_model.body('screen').pos[0] += self._config.task_config.screen_distance_x - default_screen_distance_x
        mj_model.geom('screen').friction = self._config.task_config.screen_friction
        if any([mj_model.geom(i).name=='fingertip_contact' for i in range(mj_model.ngeom)]):
            mj_model.geom('fingertip_contact').friction = self._config.task_config.screen_friction
        return mj_model
        
    def preprocess_spec(self, spec:mujoco.MjSpec):
        for geom in spec.geoms:
            if (geom.type == mujoco.mjtGeom.mjGEOM_CYLINDER) or (geom.type == mujoco.mjtGeom.mjGEOM_ELLIPSOID):
                geom.conaffinity = 0
                geom.contype = 0
                print(f"Disabled contacts for cylinder geom named \"{geom.name}\"")
        return spec    
   
    def _setup(self):
        """Task specific setup"""
        super()._setup()
        self.max_duration = self._config.task_config.max_duration

        # Prepare observation components
        self.obs_keys = self._config.task_config.obs_keys
        self.omni_keys = self._config.task_config.omni_keys
        #TODO: call _prepare_vision() before _setup()?
        if not self._config.vision.enabled:
            print(f"No vision, so adding {self.omni_keys} to obs_keys")
            for key in self.omni_keys:
                if key not in self.obs_keys:
                    self.obs_keys.append(key)
        else:
            print(f"Vision, so not adding {self.omni_keys} to obs_keys")
        print(f"Obs keys: {self.obs_keys}")

        # Prepare reward keys
        self.weighted_reward_keys = self._config.task_config.weighted_reward_keys

        self.screen_id = self._mj_model.site("screen").id
        self.top_line_id = self._mj_model.site("top_line").id
        self.bottom_line_id = self._mj_model.site("bottom_line").id
        self.start_line_id = self._mj_model.site("start_line").id
        self.end_line_id = self._mj_model.site("end_line").id

        self.ee_name = self._config.task_config.ee_name
        self.fingertip_id = self._mj_model.site(self.ee_name).id

        #self._shoulder_id = mujoco.mj_name2id(model, mujoco.mjtObj.mjOBJ_JOINT, "shoulder_rot")
        #self._elbow_id = mujoco.mj_name2id(model, mujoco.mjtObj.mjOBJ_JOINT, "elbow_flexion")
        # self.screen_touch_id = self._mj_model.sensor("screen_touch").id

        #TODO: once contact sensors are integrated, check if the fingertip_geom is needed or not

        self.distance_reach_metric_coefficient = self._config.task_config.distance_reach_metric_coefficient

        # Currently hardcoded
        self.min_width = self._config.task_config.min_width
        self.max_width = self._config.task_config.max_width
        self.min_height = self._config.task_config.min_height
        self.max_height = self._config.task_config.max_height
        self.bottom = self._config.task_config.bottom
        self.top = self._config.task_config.top
        self.left = self._config.task_config.left
        self.right = self._config.task_config.right
        self.terminate_out_of_bounds = self._config.task_config.terminate_out_of_bounds
        
    # def _prepare_after_init(self, data):
    #     super()._prepare_after_init(data)
        # # Define target origin, relative to which target positions will be generated
        # self.target_coordinates_origin = data.site_xpos[mujoco.mj_name2id(self.mj_model, mujoco.mjtObj.mjOBJ_SITE, self.reach_settings.ref_site)].copy() + jp.array(self.reach_settings.target_origin_rel)  #jp.zeros(3,)

    def get_obs_dict(self, data, info):
        rng = info['rng']

        obs_dict = {}
        obs_dict['time'] = jp.array(data.time)
        
        # Normalise qpos
        jnt_range = self._mj_model.jnt_range[self._independent_joints]
        qpos = data.qpos[self._independent_qpos].copy()
        qpos = (qpos - jnt_range[:, 0]) / (jnt_range[:, 1] - jnt_range[:, 0])
        qpos = (qpos - 0.5) * 2
        obs_dict['qpos'] = qpos

        # Get qvel, qacc
        obs_dict['qvel'] = data.qvel[self._independent_dofs].copy()  #*self.dt
        obs_dict['qacc'] = data.qacc[self._independent_dofs].copy()

        # Normalise act
        if self._na > 0:
            obs_dict['act']  = (data.act - 0.5) * 2
        
        # Store current control input
        obs_dict['last_ctrl'] = data.ctrl.copy()

        # End-effector and target position - read current position from data instead of cached info
        obs_dict['fingertip'] = data.site_xpos[self.fingertip_id]
        obs_dict['screen_pos'] = data.site_xpos[self.screen_id]

        # # Read positions directly from current data instead of stale info
        obs_dict['start_line'] = info['start_line']
        obs_dict['end_line'] = info['end_line']
        obs_dict['top_line'] = info['top_line']
        obs_dict['bottom_line'] = info['bottom_line']
        # obs_dict['touching_screen'] = data.sensordata[self.screen_touch_id] > 0.0

        completed_phase_0 = info['completed_phase_0']
        completed_phase_1 = info['completed_phase_1']
        ee_pos = obs_dict['fingertip']
        start_line = obs_dict['start_line']
        end_line = obs_dict['end_line']
        bottom_line_z = obs_dict['bottom_line'][2]
        top_line_z = obs_dict['top_line'][2]
        path_length = jp.linalg.norm(end_line[1] - start_line[1])
        path_width = jp.linalg.norm(top_line_z - bottom_line_z)
        dist_to_start_line = jp.linalg.norm(ee_pos - start_line, axis=-1)
        dist_to_end_line = jp.linalg.norm(ee_pos[1] - end_line[1])

        obs_dict['percentage_of_remaining_path'] = dist_to_end_line/path_length

        # Update phase immediately based on current position
        touching_screen_phase_0 = 1.0 *(jp.linalg.norm(ee_pos[0] - obs_dict['screen_pos'][0]) <= 0.01)
        within_z_limits = 1.0 * (ee_pos[2] >= bottom_line_z) * (ee_pos[2] <= top_line_z)
        within_y_dist = 1.0 * (jp.linalg.norm(ee_pos[1] - start_line[1]) <= 0.01)
        phase_0_completed_now = touching_screen_phase_0 * within_z_limits * within_y_dist
        completed_phase_0 = completed_phase_0 + (1. - completed_phase_0) * phase_0_completed_now
        
        crossed_line_y = 1.0 * (ee_pos[1] <= end_line[1])
        phase_1_x_dist = jp.linalg.norm(ee_pos[0] - obs_dict['screen_pos'][0])
        touching_screen_phase_1 = 1.0 * (phase_1_x_dist <= 0.01)
        phase_1_completed_now = completed_phase_0 * crossed_line_y * touching_screen_phase_1 * within_z_limits
        completed_phase_1 = completed_phase_1 + (1. - completed_phase_1) * phase_1_completed_now    

        relative_position = jp.linalg.norm(ee_pos[2] - bottom_line_z)
        softcons_for_bounds = jp.clip(jp.abs(relative_position) / (path_width / 2), 0, 1)
        
        # Reset phase 0 when phase 1 is done (and episode ends)
        ## TODO: delay this update to the step function, to ensure consistency between different observations (e.g. when defining the reward function)?
        completed_phase_0 = completed_phase_0 * (1. - completed_phase_1)

        obs_dict["con_0_touching_screen"] = touching_screen_phase_0
        obs_dict["con_0_1_within_z_limits"] = (1.-within_z_limits) * completed_phase_0
        obs_dict["con_0_within_y_dist"] = within_y_dist
        obs_dict["completed_phase_0"] = completed_phase_0
        obs_dict['completed_phase_0_arr'] = jp.array([completed_phase_0])
        obs_dict["con_1_crossed_line_y"] = crossed_line_y
        obs_dict["con_1_touching_screen"] = touching_screen_phase_1
        obs_dict["completed_phase_1"] = completed_phase_1
        obs_dict["softcons_for_bounds"] = softcons_for_bounds

        ## Compute distances

        phase_0_distance = dist_to_start_line + path_length
        #jax.debug.print(
        #    "dist_to_start_line: {}, path_length: {}, phase_0_completed_now: {}", 
        #    dist_to_start_line.shape, path_length.shape, phase_0_completed_now.shape
        #)
        phase_1_distance = dist_to_end_line
        jax.debug.print(
            "completed_phase_0: {}, phase_0_distance: {}, phase_1_distance: {}", 
            completed_phase_0.shape, phase_0_distance.shape, phase_1_distance.shape
        )
        jax.debug.print(
            "completed_phase_0: {}, phase_0_distance: {}, phase_1_distance: {}", 
            completed_phase_0, phase_0_distance, phase_1_distance
        )
        dist = completed_phase_0 * phase_1_distance + (1. - completed_phase_0) * phase_0_distance
        
        obs_dict["distance_phase_0"] = (1. - completed_phase_0) * phase_0_distance
        obs_dict["distance_phase_1"] = completed_phase_0 * phase_1_distance
        obs_dict["dist"] = dist
        obs_dict["phase_1_x_dist"] = phase_1_x_dist

        ## Additional observations
        obs_dict['target'] = completed_phase_0 * obs_dict['end_line'] + (1. - completed_phase_0) * obs_dict['start_line']
        obs_dict["completed_phase_0_first"] = (1. - info["completed_phase_0"]) * (obs_dict["completed_phase_0"])
        obs_dict["completed_phase_1_first"] = (1. - info["completed_phase_1"]) * (obs_dict["completed_phase_1"])

        return obs_dict
    
    def update_info(self, info, obs_dict):
        # TODO: is this really needed? can we drop (almost all) info keys?
        info['last_ctrl'] = obs_dict['last_ctrl']
        # info['motor_act'] = obs_dict['motor_act']
        info['fingertip'] = obs_dict['fingertip']
        info['completed_phase_0'] = obs_dict['completed_phase_0']
        info['completed_phase_1'] = obs_dict['completed_phase_1']

        return info
    
    def get_reward_dict(self, obs_dict):#, info):

        ctrl_magnitude = jp.linalg.norm(obs_dict['last_ctrl'], axis=-1)

        # Give some intermediate reward for transitioning from phase 0 to phase 1 but only when finger is touching the
        # start line when in phase 0   

        rwd_dict = collections.OrderedDict((
            # Optional Keys
            # ('reach',   1.*(jp.exp(-obs_dict["dist"]*self.distance_reach_metric_coefficient) - 1.)/self.distance_reach_metric_coefficient),  #-1.*reach_dist)
            ('reach',   -1.*(1.-obs_dict['completed_phase_1'])*obs_dict["dist"]),  #-1.*reach_dist)
            #('bonus_0',   1.*(1.-obs_dict['completed_phase_1'])*((1.-obs_dict['completed_phase_0'])*(obs_dict['con_0_touching_screen']))),  #TODO: possible alternative: give one-time bonus when obs_dict['completed_phase_0_first']==True
            ('bonus_1',   1.*(obs_dict['completed_phase_1'])),  #TODO :use obs_dict['completed_phase_1_first'] instead?
            ('phase_1_touch',   1.*(obs_dict['completed_phase_0']*(-obs_dict['phase_1_x_dist']) + (1.-obs_dict['completed_phase_0'])*(-0.3))),
            #('phase_1_touch',   -1.*(obs_dict['completed_phase_0']*(1-obs_dict['con_1_touching_screen']) + (1.-obs_dict['completed_phase_0'])*(0.5))),
<<<<<<< HEAD
=======
            ('phase_1_tunnel',   -1.*(obs_dict['completed_phase_0']*obs_dict['con_0_1_within_z_limits'])),
            #('phase_1_tunnel',   1.*(1.-obs_dict['completed_phase_1'])*(obs_dict['completed_phase_0']*(-obs_dict['con_0_1_within_z_limits']) + (1.-obs_dict['completed_phase_0'])*(-1.))),
>>>>>>> d1e9eb81
            #('phase_1_tunnel', 1.*(1.-obs_dict['completed_phase_1'])*(obs_dict['completed_phase_0']*(-obs_dict['softcons_for_bounds']**15) + (1.-obs_dict['completed_phase_0'])*(-1.))),
            ('neural_effort', -1.*(ctrl_magnitude ** 2)),
            ('jac_effort', -1.* self.get_jac_effort_costs(obs_dict)),
            ('truncated', 1.*obs_dict["con_0_1_within_z_limits"]),#jp.logical_or(,(1.0 - obs_dict["con_1_touching_screen"]) * obs_dict["completed_phase_0"])
            ('truncated_progress', 1.*obs_dict["con_0_1_within_z_limits"]*obs_dict['completed_phase_0']*obs_dict['percentage_of_remaining_path']),
            # # Must keys
            ('done',    1.*(obs_dict['completed_phase_1'])), #np.any(reach_dist > far_th))),
        ))

        power_softcons = self.weighted_reward_keys['power_for_softcons']
        phase_1_tunnel_weight = self.weighted_reward_keys['phase_1_tunnel']

        exclude = {"power_for_softcons", "phase_1_tunnel"}

        rwd_dict['dense'] = jp.sum(
            jp.array([wt * rwd_dict[key] for key, wt in self.weighted_reward_keys.items() if key not in exclude]), axis=0) + phase_1_tunnel_weight*(1.*(1.-obs_dict['completed_phase_1'])*(obs_dict['completed_phase_0']*(-obs_dict['softcons_for_bounds']**power_softcons) + (1.-obs_dict['completed_phase_0'])*(-0.3)))

        return rwd_dict
    
    def get_jac_effort_costs(self, obs_dict):
        r_effort = 0.00198*jp.linalg.norm(obs_dict['last_ctrl'])**2 
        r_jacc = 6.67e-6*jp.linalg.norm(obs_dict['qacc'][self._independent_dofs])**2 

        effort_cost = r_effort + r_jacc
        
        return effort_cost
    
    def get_ejk_effort_costs(self, obs_dict, info):
        r_effort = jp.mean(obs_dict['last_ctrl'])

        qacc = obs_dict['qacc']
        r_jerk = (jp.norm(qacc - info['previous_qacc']) / self.sim_dt) / 100000.0

        shoulder_ang_vel = obs_dict['qvel'][self._shoulder_id]
        elbow_ang_vel    = obs_dict['qvel'][self._elbow_id]

        shoulder_torque = obs_dict['last_ctrl'][self._shoulder_id]
        elbow_torque    = obs_dict['last_ctrl'][self._elbow_id]

        r_work = (jp.abs(shoulder_ang_vel * shoulder_torque) + jp.abs(elbow_ang_vel * elbow_torque)) / 100.0

        effort_cost = (0.8*r_effort + 6.4*r_jerk + 0.8*r_work) / 8.0

        return effort_cost, qacc

    @staticmethod
    def get_tunnel_limits(rng, low, high, min_size, max_size):
        rng1, rng2 = jax.random.split(rng, 2)
        small_low = low
        small_high = high - min_size
        small_line = jax.random.uniform(rng1) * (small_high - small_low) + small_low
        large_low = small_line + min_size
        large_high = jp.minimum(small_line + max_size, high)
        large_line = jax.random.uniform(rng2) * (large_high - large_low) + large_low

        return small_line, large_line
    
    def get_relevant_positions(self, data: mjx.Data) -> dict[str, jax.Array]:
        return {
            'fingertip': data.site_xpos[self.fingertip_id],
            'screen_pos': data.site_xpos[self.screen_id],
            'top_line': data.site_xpos[self.top_line_id],
            'bottom_line': data.site_xpos[self.bottom_line_id],
            'start_line': data.site_xpos[self.start_line_id],
            'end_line': data.site_xpos[self.end_line_id],
        }
    
    def get_custom_tunnel_centers(self, rng: jax.Array) -> tuple[jax.Array, jax.Array, jax.Array, jax.Array]:
        rng1, rng2 = jax.random.split(rng, 2)
        bottom_line, top_line = self.get_tunnel_limits(rng1, self.bottom, self.top, self.min_height, self.max_height)
        right_line, left_line = self.get_tunnel_limits(rng2, self.right, self.left, self.min_width, self.max_width)
        return bottom_line, top_line, left_line, right_line

    def get_custom_tunnel(self, rng: jax.Array, data: mjx.Data) -> dict[str, jax.Array]:
        bottom_line, top_line, left_line, right_line = self.get_custom_tunnel_centers(rng)
        width_midway = (left_line + right_line) / 2
        height_midway = (top_line + bottom_line) / 2
        relevant_positions = self.get_relevant_positions(data)
        tunnel_positions = {}
        tunnel_positions['bottom_line'] = relevant_positions['screen_pos'] + jp.array([0., width_midway, bottom_line])
        tunnel_positions['top_line'] = relevant_positions['screen_pos'] + jp.array([0., width_midway, top_line])
        tunnel_positions['start_line'] = relevant_positions['screen_pos'] + jp.array([0., left_line, height_midway])
        tunnel_positions['end_line'] = relevant_positions['screen_pos'] + jp.array([0., right_line, height_midway])
        tunnel_positions['screen_pos'] = relevant_positions['screen_pos']
        #jax.debug.print("width_midway: {}, height_midway: {}", width_midway, height_midway)
        return tunnel_positions
    
    def random_positions_steeringlaw(self, rng: jax.Array, L, W, right):
        pos_min, pos_max = -0.2, 0.3
        left = right - L
        rng, rng2 = jax.random.split(rng, 2)
        bottom = jax.random.uniform(rng, minval=pos_min, maxval=pos_max-W)
        top = bottom + W
        return left, bottom, top
    
    def get_custom_tunnels_different_lengths(self, rng: jax.Array, screen_pos: jax.Array) -> dict[str, jax.Array]:
        tunnel_positions_different_lengths  = []
        IDs = [1, 2, 3, 4, 5, 6, 7, 8, 9, 10]
        right = 0.3
        top = 0.025
        bottom = -0.025
        W = top - bottom
        for ID in IDs:
            combos = 0
            while combos < 1:
                L = ID * W
                tunnel_positions = []
                left = right - L
                width_midway = (left + right) / 2
                height_midway = (top + bottom) / 2
                tunnel_positions.append(screen_pos + jp.array([0., width_midway, bottom]))
                tunnel_positions.append(screen_pos + jp.array([0., width_midway, top]))
                tunnel_positions.append(screen_pos + jp.array([0., right, height_midway]))
                tunnel_positions.append(screen_pos + jp.array([0., left, height_midway]))
                tunnel_positions.append(screen_pos)
                combos += 1

                for i in range(5):
                    tunnel_positions_different_lengths.append(tunnel_positions)
        return tunnel_positions_different_lengths
    
    def get_custom_tunnels_different_widths(self, rng: jax.Array, screen_pos: jax.Array) -> dict[str, jax.Array]:
        tunnel_positions_different_widths  = []
        IDs = [4, 5, 6, 7, 8, 9, 10, 11, 12, 13, 14, 15, 16, 17]
        right = 0.3
        left = -0.2
        top = 0.1
        L = right - left

        for ID in IDs:
            combos = 0
            while combos < 1:
                W = L/ID
                bottom = top - W
                tunnel_positions = []
                left = right - L
                width_midway = (left + right) / 2
                height_midway = (top + bottom) / 2
                tunnel_positions.append(screen_pos + jp.array([0., width_midway, bottom]))
                tunnel_positions.append(screen_pos + jp.array([0., width_midway, top]))
                tunnel_positions.append(screen_pos + jp.array([0., right, height_midway]))
                tunnel_positions.append(screen_pos + jp.array([0., left, height_midway]))
                tunnel_positions.append(screen_pos)
                combos += 1

                for i in range(5):
                    tunnel_positions_different_widths.append(tunnel_positions)
        return tunnel_positions_different_widths

    # def get_custom_tunnels_steeringlaw(self, rng: jax.Array, screen_pos: jax.Array) -> dict[str, jax.Array]:
    #     tunnel_positions_total  = []
    #     tunnel_positions_total = self.get_custom_tunnels_different_lengths(rng, screen_pos)
    #     #tunnel_positions_total.append(self.get_custom_tunnels_different_widths(rng, screen_pos))
    #     return tunnel_positions_total

    def get_custom_tunnels_steeringlaw(self, rng: jax.Array, screen_pos: jax.Array) -> dict[str, jax.Array]:
        tunnel_positions_total  = []
        IDs = [1, 2, 3, 4, 5]
        L_min, L_max = 0.05, 0.5
        W_min, W_max = 0.07, 0.6
        right = 0.3
        for ID in IDs:
            combos = 0
            while combos < 1:
                rng, rng2 = jax.random.split(rng, 2)
                W = jax.random.uniform(rng, minval=W_min, maxval=W_max)
                L = ID * W
                if L_min <= L <= L_max:
                    tunnel_positions = []  #{}
                    left, bottom, top = self.random_positions_steeringlaw(rng2, L, W, right)
                    width_midway = (left + right) / 2
                    height_midway = (top + bottom) / 2
                    tunnel_positions.append(screen_pos + jp.array([0., width_midway, bottom]))
                    tunnel_positions.append(screen_pos + jp.array([0., width_midway, top]))
                    tunnel_positions.append(screen_pos + jp.array([0., right, height_midway]))
                    tunnel_positions.append(screen_pos + jp.array([0., left, height_midway]))
                    tunnel_positions.append(screen_pos)
                    combos += 1

                    for i in range(3):
                        tunnel_positions_total.append(tunnel_positions)
        return tunnel_positions_total

    def reset(self, rng, render_token=None, tunnel_positions=None):
        # jax.debug.print(f"RESET INIT")

        _, rng = jax.random.split(rng, 2)

        # Reset biomechanical model
        data = self._reset_bm_model(rng)
        
        # Reset last control (used for observations only)
        last_ctrl = jp.zeros(self._nu)

        info = {"rng": rng,
                "last_ctrl": last_ctrl,
                "completed_phase_0": 0.0,
                "completed_phase_1": 0.0,
                "previous_qacc": 0.0,
                }
        if tunnel_positions is None:
            info.update(self.get_custom_tunnel(rng, data))
        else:
            info.update(tunnel_positions)

        # Generate inital observations
        # TODO: move the following lines into MyoUserBase.reset?
        if self.vision:
            # TODO: do we need to update target information for rendering?
            # data = self.add_target_pos_to_data(data, info["target_pos"])
            info.update(self.generate_pixels(data, render_token=render_token))
        obs, info = self.get_obs_vec(data, info)  #update info from observation made

        reward, done = jp.zeros(2)
        metrics = {
            'completed_phase_0': 0.0,
            'completed_phase_1': 0.0,
            'dist': 0.0,
            'distance_phase_0': 0.0,
            'distance_phase_1': 0.0,
            'phase_1_x_dist': 0.0,
            #'con_0_touching_screen': 0.0,
            #'con_1_touching_screen': 0.0,
            #'con_1_crossed_line_y': 0.0,
            'softcons_for_bounds': 0.0,
            'out_of_bounds': 0.0,
            'jac_effort_reward': 0.0,
            #'neural_effort_reward': 0.0,
            'distance_reward': 0.0,
            'bonus_reward': 0.0,
            'touch_reward': 0.0,
            'tunnel_reward': 0.0,
            'not_touching': 0.0,
        }
        
        return State(data, obs, reward, done, metrics, info)
    
    def auto_reset(self, rng, info_before_reset, **kwargs):
        render_token = info_before_reset["render_token"] if self.vision else None
        return self.reset(rng, render_token=render_token, **kwargs)
    
    def eval_reset(self, rng, eval_id, **kwargs):
        """Reset function wrapper called by evaluate_policy."""
        _tunnel_position_jp = self.SL_tunnel_positions.at[eval_id].get()
        tunnel_positions = {}
        tunnel_positions['bottom_line'] = _tunnel_position_jp[0]
        tunnel_positions['top_line'] = _tunnel_position_jp[1]
        tunnel_positions['start_line'] = _tunnel_position_jp[2]
        tunnel_positions['end_line'] = _tunnel_position_jp[3]
        tunnel_positions['screen_pos'] = _tunnel_position_jp[4]

        return self.reset(rng, tunnel_positions=tunnel_positions, **kwargs)
    
    def prepare_eval_rollout(self, rng, **kwargs):
        """Function that can be used to define random parameters to be used across multiple evaluation rollouts/resets.
        May return the number of evaluation episodes that should be rolled out (before this method should be called again)."""
        
        ## Setup evaluation episodes for Steering Law validation
        rng, rng2 = jax.random.split(rng, 2)
        self.SL_tunnel_positions = jp.array(self.get_custom_tunnels_steeringlaw(rng2, screen_pos=jp.array([0.532445, -0.27, 0.993])))

        return len(self.SL_tunnel_positions)

    def step(self, state: State, action: jp.ndarray) -> State:
        """Runs one timestep of the environment's dynamics."""
        # jax.debug.print('Step start - completed_phase_0: {}', state.info['completed_phase_0'])
        rng = state.info['rng']
        rng, rng_ctrl = jax.random.split(rng, 2)
        new_ctrl = self.get_ctrl(state, action, rng_ctrl)
        
        # step forward
        ## TODO: can we move parts of this code into MyoUserBase.step (as a super method)?
        data = mjx_env.step(self.mjx_model, state.data, new_ctrl, n_substeps=self.n_substeps)
        # if self.vision or self.eval_mode:
        #     self.update_target_visuals(target_pos=state.info['target_pos'], target_radius=state.info['target_radius'])

        # # collect observations and reward
        if self.vision:
            # TODO: do we need to update target information for rendering?
            # data = self.add_target_pos_to_data(data, state.info["target_pos"])
            pixels_dict = self.generate_pixels(data, state.info['render_token'])
            state.info.update(pixels_dict)
        obs_dict = self.get_obs_dict(data, state.info)
        obs_dict = self.update_obs_with_pixels(obs_dict, state.info)
        obs = self.obsdict2obsvec(obs_dict)
        
        rwd_dict = self.get_reward_dict(obs_dict)
        #rwd_dict, state.info = self.get_reward_dict(obs_dict, state.info)
        _updated_info = self.update_info(state.info, obs_dict)
        _, _updated_info['rng'] = jax.random.split(rng, 2) #update rng after each step to ensure variability across steps
        state.replace(info=_updated_info)
        
        #done = rwd_dict['done']
        #jax.debug.print('self.terminate_out_of_bounds {}', self.terminate_out_of_bounds)
        done = self.terminate_out_of_bounds * jp.logical_or(rwd_dict['done'], rwd_dict["truncated"]).astype(jp.float32) + (1-self.terminate_out_of_bounds)*rwd_dict['done']

        state.metrics.update(
            completed_phase_0 = obs_dict["completed_phase_0"],
            completed_phase_1 = obs_dict["completed_phase_1"],
            dist = obs_dict["dist"],
            distance_phase_0 = obs_dict["distance_phase_0"],
            distance_phase_1 = obs_dict["distance_phase_1"],
            phase_1_x_dist = obs_dict["phase_1_x_dist"],
            #con_0_touching_screen = obs_dict["con_0_touching_screen"],
            #con_1_touching_screen = obs_dict["con_1_touching_screen"],
            #con_1_crossed_line_y = obs_dict["con_1_crossed_line_y"],
            softcons_for_bounds = obs_dict["softcons_for_bounds"],
            out_of_bounds = obs_dict["con_0_1_within_z_limits"],
            not_touching = 1. * (1.0 - obs_dict["con_1_touching_screen"]) * obs_dict["completed_phase_0"],
            jac_effort_reward = rwd_dict["jac_effort"]*self.weighted_reward_keys['jac_effort'],
            #neural_effort_reward = rwd_dict["neural_effort"]*self.weighted_reward_keys['neural_effort'],
            distance_reward = rwd_dict['reach']*self.weighted_reward_keys['reach'],
            bonus_reward = rwd_dict['bonus_1']*self.weighted_reward_keys['bonus_1'],
            touch_reward = rwd_dict['phase_1_touch']*self.weighted_reward_keys['phase_1_touch'],
            #tunnel_reward = rwd_dict['phase_1_tunnel']*self.weighted_reward_keys['phase_1_tunnel'],
            tunnel_reward = self.weighted_reward_keys['phase_1_tunnel']*(1.*(1.-obs_dict['completed_phase_1'])*(obs_dict['completed_phase_0']*(-obs_dict['softcons_for_bounds']**self.weighted_reward_keys['power_for_softcons']) + (1.-obs_dict['completed_phase_0'])*(-1.)))
        )

        # return self.forward(**kwargs)

        return state.replace(
            data=data, obs=obs, reward=rwd_dict['dense'], done=done
        )
    

    def update_task_visuals(self, mj_model, state):
        screen_pos = state.info["screen_pos"] + jp.array([0.01, 0., 0.])  #need to re-introduce site pos offset from xml file that was ignored in get_custom_tunnel() to ensure that task visuals properly appear in front of the screen 
        screen_y = screen_pos[1]
        screen_z = screen_pos[2]
        top_line = state.info["top_line"]
        bottom_line = state.info["bottom_line"]
        start_line = state.info["start_line"]
        end_line = state.info["end_line"]
        bottom_z = bottom_line[2] - screen_z
        top_z = top_line[2] - screen_z
        left_y = start_line[1] - screen_y
        right_y = end_line[1] - screen_y
        width_midway = (left_y + right_y) / 2
        height_midway = (top_z + bottom_z) / 2
        height = top_z - bottom_z
        width = left_y - right_y
        
        mj_model.site('bottom_line').pos[1:] = jp.array([width_midway, bottom_z])
        mj_model.site('bottom_line').size[1] = width / 2

        mj_model.site('top_line').pos[1:] = jp.array([width_midway, top_z])
        mj_model.site('top_line').size[1] = width / 2

        mj_model.site('start_line').pos[1:] = jp.array([left_y, height_midway])
        mj_model.site('start_line').size[2] = height / 2

        mj_model.site('end_line').pos[1:] = jp.array([right_y, height_midway])
        mj_model.site('end_line').size[2] = height / 2


    def calculate_metrics(self, rollout, eval_metrics_keys):

        eval_metrics = {}

        # TODO: set eval_metrics_keys as config param?
        if True:  #"R^2" in eval_metrics_keys:
            a,b,r2 = self.calculate_r2(rollout)
            eval_metrics["eval/R^2"] = r2
            eval_metrics["eval/a"] = a
            eval_metrics["eval/b"] = b

        return eval_metrics

    def calculate_r2(self, rollout):

        from sklearn.linear_model import LinearRegression
        from sklearn.metrics import r2_score

        MTs = []
        IDs = []

        completed_phase_0 = False
        timestep_start_steering = None

        for step, state in enumerate(rollout):
            metrics = getattr(state, "metrics")
            info = getattr(state, "info")

            L = abs(info["end_line"][1] - info["start_line"][1])
            W = abs(info["top_line"][2] - info["bottom_line"][2])
            current_ID = L / W

            if metrics["completed_phase_0"] == True and not completed_phase_0:                    
                completed_phase_0 = True
                timestep_start_steering = step

            if completed_phase_0 and metrics["completed_phase_1"]:
                timestep_end_steering = step
                MT = (timestep_end_steering - timestep_start_steering) * 0.002 * 25
                MTs.append(MT)
                IDs.append(current_ID)
                completed_phase_0 = False


        n = min(len(IDs), len(MTs))
        IDs = np.array(IDs[:n]).reshape(-1, 1)
        MTs = np.array(MTs[:n])

        if len(IDs) == 0 or len(MTs) == 0:
            return np.nan, np.nan, np.nan

        # Fit linear regression and compute R^2
        model = LinearRegression()
        model.fit(IDs, MTs)
        a = model.intercept_
        b = model.coef_[0]
        y_pred = model.predict(IDs)
        print(f"IDs: {IDs}")
        print(f"MTs: {MTs}")

        print(f"R^2: {r2_score(MTs, y_pred)}, a,b: {a},{b}")

        return a,b,r2_score(MTs, y_pred)<|MERGE_RESOLUTION|>--- conflicted
+++ resolved
@@ -369,11 +369,6 @@
             ('bonus_1',   1.*(obs_dict['completed_phase_1'])),  #TODO :use obs_dict['completed_phase_1_first'] instead?
             ('phase_1_touch',   1.*(obs_dict['completed_phase_0']*(-obs_dict['phase_1_x_dist']) + (1.-obs_dict['completed_phase_0'])*(-0.3))),
             #('phase_1_touch',   -1.*(obs_dict['completed_phase_0']*(1-obs_dict['con_1_touching_screen']) + (1.-obs_dict['completed_phase_0'])*(0.5))),
-<<<<<<< HEAD
-=======
-            ('phase_1_tunnel',   -1.*(obs_dict['completed_phase_0']*obs_dict['con_0_1_within_z_limits'])),
-            #('phase_1_tunnel',   1.*(1.-obs_dict['completed_phase_1'])*(obs_dict['completed_phase_0']*(-obs_dict['con_0_1_within_z_limits']) + (1.-obs_dict['completed_phase_0'])*(-1.))),
->>>>>>> d1e9eb81
             #('phase_1_tunnel', 1.*(1.-obs_dict['completed_phase_1'])*(obs_dict['completed_phase_0']*(-obs_dict['softcons_for_bounds']**15) + (1.-obs_dict['completed_phase_0'])*(-1.))),
             ('neural_effort', -1.*(ctrl_magnitude ** 2)),
             ('jac_effort', -1.* self.get_jac_effort_costs(obs_dict)),
