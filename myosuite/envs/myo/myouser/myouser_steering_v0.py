# Copyright 2025 DeepMind Technologies Limited
#
# Licensed under the Apache License, Version 2.0 (the "License");
# you may not use this file except in compliance with the License.
# You may obtain a copy of the License at
#
#     http://www.apache.org/licenses/LICENSE-2.0
#
# Unless required by applicable law or agreed to in writing, software
# distributed under the License is distributed on an "AS IS" BASIS,
# WITHOUT WARRANTIES OR CONDITIONS OF ANY KIND, either express or implied.
# See the License for the specific language governing permissions and
# limitations under the License.
# ==============================================================================
"""Base class for MyoUser Arm Steering model."""
import collections
import numpy as np

import jax
import jax.numpy as jp
from ml_collections import config_dict
import mujoco
from mujoco import mjx
from mujoco_playground import State

from mujoco_playground._src import mjx_env  # Several helper functions are only visible under _src
from myosuite.envs.myo.fatigue import CumulativeFatigue
from myosuite.envs.myo.myouser.base import MyoUserBase, BaseEnvConfig
from dataclasses import dataclass, field
from typing import List, Dict

@dataclass
class SteeringTaskConfig:
    distance_reach_metric_coefficient: float = 10.
    screen_distance_x: float = 0.5
    screen_friction: float = 0.1
    obs_keys: List[str] = field(default_factory=lambda: ['qpos', 'qvel', 'qacc', 'fingertip', 'act'])
    omni_keys: List[str] = field(default_factory=lambda: ['screen_pos', 'start_line', 'end_line', 'top_line', 'bottom_line', 'completed_phase_0_arr', 'target'])
    weighted_reward_keys: Dict[str, float] = field(default_factory=lambda: {
        "reach": 1,
        "bonus_1": 10,
        "phase_1_touch": 1,
        "phase_1_tunnel": 3,
        "neural_effort": 0,
    })
    max_duration: float = 4.
    max_trials: int = 1
    reset_type: str = "range_uniform"
    min_width: float = 0.3
    min_height: float = 0.1
    bottom: float = -0.3
    top: float = 0.3
    left: float = 0.3
    right: float = -0.3

@dataclass
class SteeringEnvConfig(BaseEnvConfig):
    env_name: str = "MyoUserSteering"
    model_path: str = "myosuite/envs/myo/assets/arm/mobl_arms_index_steering_myouser.xml"
    task_config: SteeringTaskConfig = field(default_factory=lambda: SteeringTaskConfig())

def default_config() -> config_dict.ConfigDict:
    #TODO: update/make use of env_config parameters!
    env_config = config_dict.create(
        # model_path="myosuite/simhive/uitb_sim/mobl_arms_index_eepos_pointing.xml",
        model_path="myosuite/envs/myo/assets/arm/mobl_arms_index_steering_myouser.xml",
        # model_path="myosuite/envs/myo/assets/arm/mobl_arms_index_myoarm_reaching_myouser.xml",
        # model_path="myosuite/envs/myo/assets/arm/myoarm_reaching_myouser.xml",  #rf"../assets/arm/myoarm_relocate.xml"
        #TODO: use 'wrapper' xml file in assets rather than raw simhive file
        ctrl_dt=0.002 * 25,  # Each control step is 25 physics steps
        sim_dt=0.002,
        vision_mode='',
        vision=config_dict.create(
            # vision_mode="rgbd",
            gpu_id=0,
            render_batch_size=1024,
            num_worlds=1024,
            render_width=120,  #64,
            render_height=120,  #64,
            use_rasterizer=False,
            enabled_geom_groups=[0, 1, 2],
            enabled_cameras=[0],
        ),
        muscle_config=config_dict.create(
            muscle_condition=None,
            sex=None,
            control_type="default",   #"default", "relative"
            noise_params=config_dict.create(
                sigdepnoise_type=None,
                sigdepnoise_level=0.103,
                constantnoise_type=None,
                constantnoise_level=0.185,
            ),
        ),
        
        task_config=config_dict.create(
            distance_reach_metric_coefficient=10.,
            screen_distance_x=0.5,  #0.59
            screen_friction=0.1,
            obs_keys=['qpos', 'qvel', 'qacc', 'fingertip', 'act'], 
            omni_keys=['screen_pos', 'start_line', 'end_line', 'top_line', 'bottom_line', 'completed_phase_0_arr', 'target'],
            weighted_reward_keys=config_dict.create(
                reach=1,
                # bonus_0=0,
                bonus_1=10,
                phase_1_touch=7,
                phase_1_tunnel=5,  #-2,
                neural_effort=0.005,  #1e-4,
                
                # ## old reward fct. (florian's branch):
                # reach=1,
                # bonus_0_old=5,
                # bonus_1_old=12,
            ),
            max_duration=4., # timelimit per trial, in seconds
            max_trials=1,  # num of trials per episode
            reset_type="range_uniform",
        ),
        eval_mode=False,
        # episode_length=400,
    )

    rl_config = config_dict.create(
        num_timesteps=15_000_000,  #50_000_000,
        log_training_metrics=True,
        num_evals=0,  #16,
        reward_scaling=0.1,
        # episode_length=env_config.episode_length,
        episode_length=int(env_config.task_config.max_duration / env_config.ctrl_dt),  #TODO: fix, as this dependency is not automatically updated...
        clipping_epsilon=0.3,
        normalize_observations=True,
        action_repeat=1,
        unroll_length=10,
        num_minibatches=8,  #128,  #32
        num_updates_per_batch=8,  #2,  #8
        num_resets_per_eval=1,
        discounting=0.97,
        learning_rate=3e-4,
        entropy_cost=0.001,
        num_envs=1024,  #8192,
        batch_size=128,  #512,
        max_grad_norm=1.0,
        network_factory=config_dict.create(
            policy_hidden_layer_sizes=(256, 256),
            value_hidden_layer_sizes=(256, 256),
            # policy_obs_key="state",
            # value_obs_key="state",
            # distribution_type="tanh",
        )
    )
    env_config["ppo_config"] = rl_config
    return env_config


class MyoUserSteering(MyoUserBase): 
    def modify_mj_model(self, mj_model):
        default_screen_distance_x = 0.50  #distance from humphant body; corresponds to default screen pos[0] value in xml file

        mj_model.body('screen').pos[0] += self._config.task_config.screen_distance_x - default_screen_distance_x
        mj_model.geom('screen').friction = self._config.task_config.screen_friction
        mj_model.geom('fingertip_contact').friction = self._config.task_config.screen_friction
        return mj_model
   
    def _setup(self):
        """Task specific setup"""
        super()._setup()
        self.max_duration = self._config.task_config.max_duration

        # Prepare observation components
        self.obs_keys = self._config.task_config.obs_keys
        self.omni_keys = self._config.task_config.omni_keys
        #TODO: call _prepare_vision() before _setup()?
        if not self._config.vision.enabled:
            print(f"No vision, so adding {self.omni_keys} to obs_keys")
            for key in self.omni_keys:
                if key not in self.obs_keys:
                    self.obs_keys.append(key)
        else:
            print(f"Vision, so not adding {self.omni_keys} to obs_keys")
        print(f"Obs keys: {self.obs_keys}")

        # Prepare reward keys
        self.weighted_reward_keys = self._config.task_config.weighted_reward_keys

        self.screen_id = self._mj_model.site("screen").id
        self.top_line_id = self._mj_model.site("top_line").id
        self.bottom_line_id = self._mj_model.site("bottom_line").id
        self.start_line_id = self._mj_model.site("start_line").id
        self.end_line_id = self._mj_model.site("end_line").id
        self.fingertip_id = self._mj_model.site("fingertip").id
        # self.screen_touch_id = self._mj_model.sensor("screen_touch").id

        #TODO: once contact sensors are integrated, check if the fingertip_geom is needed or not

        self.distance_reach_metric_coefficient = self._config.task_config.distance_reach_metric_coefficient

        # Currently hardcoded
<<<<<<< HEAD
        self.min_width = 0.05
        self.min_height = 0.05
        self.bottom = -0.3
        self.top = 0.3
        self.left = 0.3
        self.right = -0.3
=======
        self.min_width = self._config.task_config.min_width
        self.min_height = self._config.task_config.min_height
        self.bottom = self._config.task_config.bottom
        self.top = self._config.task_config.top
        self.left = self._config.task_config.left
        self.right = self._config.task_config.right
>>>>>>> 72e5a00a
        
    # def _prepare_after_init(self, data):
    #     super()._prepare_after_init(data)
        # # Define target origin, relative to which target positions will be generated
        # self.target_coordinates_origin = data.site_xpos[mujoco.mj_name2id(self.mj_model, mujoco.mjtObj.mjOBJ_SITE, self.reach_settings.ref_site)].copy() + jp.array(self.reach_settings.target_origin_rel)  #jp.zeros(3,)

    def get_obs_dict(self, data, info):
        rng = info['rng']

        obs_dict = {}
        obs_dict['time'] = jp.array(data.time)
        
        # Normalise qpos
        jnt_range = self._mj_model.jnt_range[self._independent_joints]
        qpos = data.qpos[self._independent_qpos].copy()
        qpos = (qpos - jnt_range[:, 0]) / (jnt_range[:, 1] - jnt_range[:, 0])
        qpos = (qpos - 0.5) * 2
        obs_dict['qpos'] = qpos

        # Get qvel, qacc
        obs_dict['qvel'] = data.qvel[self._independent_dofs].copy()  #*self.dt
        obs_dict['qacc'] = data.qacc[self._independent_dofs].copy()

        # Normalise act
        if self._na > 0:
            obs_dict['act']  = (data.act - 0.5) * 2
        
        # Store current control input
        obs_dict['last_ctrl'] = data.ctrl.copy()

        # End-effector and target position - read current position from data instead of cached info
        obs_dict['fingertip'] = data.site_xpos[self.fingertip_id]
        obs_dict['screen_pos'] = data.site_xpos[self.screen_id]

        # # Read positions directly from current data instead of stale info
        obs_dict['start_line'] = info['start_line']
        obs_dict['end_line'] = info['end_line']
        obs_dict['top_line'] = info['top_line']
        obs_dict['bottom_line'] = info['bottom_line']
        # obs_dict['touching_screen'] = data.sensordata[self.screen_touch_id] > 0.0

        completed_phase_0 = info['completed_phase_0']
        completed_phase_1 = info['completed_phase_1']
        ee_pos = obs_dict['fingertip']
        start_line = obs_dict['start_line']
        end_line = obs_dict['end_line']
        bottom_line_z = obs_dict['bottom_line'][2]
        top_line_z = obs_dict['top_line'][2]
        path_length = jp.linalg.norm(end_line[1] - start_line[1])
        path_width = jp.linalg.norm(top_line_z - bottom_line_z)
        dist_to_start_line = jp.linalg.norm(ee_pos - start_line, axis=-1)
        dist_to_end_line = jp.linalg.norm(ee_pos[1] - end_line[1])

        # Update phase immediately based on current position
        touching_screen_phase_0 = 1.0 *(jp.linalg.norm(ee_pos[0] - start_line[0]) <= 0.01)
        within_z_limits = 1.0 * (ee_pos[2] >= bottom_line_z) * (ee_pos[2] <= top_line_z)
        within_y_dist = 1.0 * (jp.linalg.norm(ee_pos[1] - start_line[1]) <= 0.01)
        phase_0_completed_now = touching_screen_phase_0 * within_z_limits * within_y_dist
        completed_phase_0 = completed_phase_0 + (1. - completed_phase_0) * phase_0_completed_now
        
        crossed_line_y = 1.0 * (ee_pos[1] <= end_line[1])
        phase_1_x_dist = jp.linalg.norm(ee_pos[0] - end_line[0])
        touching_screen_phase_1 = 1.0 * (phase_1_x_dist <= 0.01)
        phase_1_completed_now = completed_phase_0 * crossed_line_y * touching_screen_phase_1 * within_z_limits
        completed_phase_1 = completed_phase_1 + (1. - completed_phase_1) * phase_1_completed_now    

        relative_position = jp.linalg.norm(ee_pos[2] - bottom_line_z)
        softcons_for_bounds = jp.clip(jp.abs(relative_position) / (path_width / 2), 0, 1) ** 15
        
        # Reset phase 0 when phase 1 is done (and episode ends)
        ## TODO: delay this update to the step function, to ensure consistency between different observations (e.g. when defining the reward function)?
        completed_phase_0 = completed_phase_0 * (1. - completed_phase_1)

        obs_dict["con_0_touching_screen"] = touching_screen_phase_0
        obs_dict["con_0_1_within_z_limits"] = within_z_limits
        obs_dict["con_0_within_y_dist"] = within_y_dist
        obs_dict["completed_phase_0"] = completed_phase_0
        obs_dict['completed_phase_0_arr'] = jp.array([completed_phase_0])
        obs_dict["con_1_crossed_line_y"] = crossed_line_y
        obs_dict["con_1_touching_screen"] = touching_screen_phase_1
        obs_dict["completed_phase_1"] = completed_phase_1
        obs_dict["softcons_for_bounds"] = softcons_for_bounds

        ## Compute distances
        phase_0_distance = dist_to_start_line + path_length
        phase_1_distance = dist_to_end_line
        dist = completed_phase_0 * phase_1_distance + (1. - completed_phase_0) * phase_0_distance
        
        obs_dict["distance_phase_0"] = (1. - completed_phase_0) * phase_0_distance
        obs_dict["distance_phase_1"] = completed_phase_0 * phase_1_distance
        obs_dict["dist"] = dist
        obs_dict["phase_1_x_dist"] = phase_1_x_dist

        ## Additional observations
        obs_dict['target'] = completed_phase_0 * obs_dict['end_line'] + (1. - completed_phase_0) * obs_dict['start_line']
        obs_dict["completed_phase_0_first"] = (1. - info["completed_phase_0"]) * (obs_dict["completed_phase_0"])
        obs_dict["completed_phase_1_first"] = (1. - info["completed_phase_1"]) * (obs_dict["completed_phase_1"])

        return obs_dict
    
    def update_info(self, info, obs_dict):
        # TODO: is this really needed? can we drop (almost all) info keys?
        info['last_ctrl'] = obs_dict['last_ctrl']
        # info['motor_act'] = obs_dict['motor_act']
        info['fingertip'] = obs_dict['fingertip']
        info['completed_phase_0'] = obs_dict['completed_phase_0']
        info['completed_phase_1'] = obs_dict['completed_phase_1']

        return info
    
    def get_reward_dict(self, obs_dict):

        ctrl_magnitude = jp.linalg.norm(obs_dict['last_ctrl'], axis=-1)

        # Give some intermediate reward for transitioning from phase 0 to phase 1 but only when finger is touching the
        # start line when in phase 0        
        rwd_dict = collections.OrderedDict((
            # Optional Keys
            # ('reach',   1.*(jp.exp(-obs_dict["dist"]*self.distance_reach_metric_coefficient) - 1.)/self.distance_reach_metric_coefficient),  #-1.*reach_dist)
            ('reach',   -1.*(1.-obs_dict['completed_phase_1'])*obs_dict["dist"]),  #-1.*reach_dist)
             ('bonus_0_old',   1.*(obs_dict['completed_phase_0_first'])), 
             ('bonus_1_old',   1.*(obs_dict['completed_phase_1_first'])), 
            ('bonus_0',   1.*(1.-obs_dict['completed_phase_1'])*((1.-obs_dict['completed_phase_0'])*(obs_dict['con_0_touching_screen']))),  #TODO: possible alternative: give one-time bonus when obs_dict['completed_phase_0_first']==True
            ('bonus_1',   1.*(obs_dict['completed_phase_1'])),  #TODO :use obs_dict['completed_phase_1_first'] instead?
            ('phase_1_touch',   1.*(1.-obs_dict['completed_phase_1'])*(obs_dict['completed_phase_0']*(-obs_dict['phase_1_x_dist']) + (1.-obs_dict['completed_phase_0'])*(-0.5))),
            # ('phase_1_tunnel',   1.*(obs_dict['completed_phase_0']*(1.-obs_dict['con_0_1_within_z_limits']))),
            ('phase_1_tunnel',   1.*(1.-obs_dict['completed_phase_1'])*(obs_dict['completed_phase_0']*(-obs_dict['softcons_for_bounds']) + (1.-obs_dict['completed_phase_0'])*(-1.))),
            ('neural_effort', -1.*(ctrl_magnitude ** 2)),
            # # Must keys
            ('done',    1.*(obs_dict['completed_phase_1'])), #np.any(reach_dist > far_th))),
        ))

        rwd_dict['dense'] = jp.sum(jp.array([wt*rwd_dict[key] for key, wt in self.weighted_reward_keys.items()]), axis=0)

        return rwd_dict

    @staticmethod
    def get_tunnel_limits(rng, low, high, min_size):
        rng1, rng2 = jax.random.split(rng, 2)
        small_low = low
        small_high = high - min_size
        small_line = jax.random.uniform(rng1) * (small_high - small_low) + small_low
        large_low = small_line + min_size
        large_high = high
        large_line = jax.random.uniform(rng2) * (large_high - large_low) + large_low
        return small_line, large_line
    
    def get_relevant_positions(self, data: mjx.Data) -> dict[str, jax.Array]:
        return {
            'fingertip': data.site_xpos[self.fingertip_id],
            'screen_pos': data.site_xpos[self.screen_id],
            'top_line': data.site_xpos[self.top_line_id],
            'bottom_line': data.site_xpos[self.bottom_line_id],
            'start_line': data.site_xpos[self.start_line_id],
            'end_line': data.site_xpos[self.end_line_id],
        }
    
    def get_custom_tunnel_centers(self, rng: jax.Array) -> tuple[jax.Array, jax.Array, jax.Array, jax.Array]:
        rng1, rng2 = jax.random.split(rng, 2)
        bottom_line, top_line = self.get_tunnel_limits(rng1, self.bottom, self.top, self.min_height)
        right_line, left_line = self.get_tunnel_limits(rng2, self.right, self.left, self.min_width)
        return bottom_line, top_line, left_line, right_line

    def get_custom_tunnel(self, rng: jax.Array, data: mjx.Data) -> dict[str, jax.Array]:
        bottom_line, top_line, left_line, right_line = self.get_custom_tunnel_centers(rng)
        width_midway = (left_line + right_line) / 2
        height_midway = (top_line + bottom_line) / 2
        relevant_positions = self.get_relevant_positions(data)
        tunnel_positions = {}
        tunnel_positions['bottom_line'] = relevant_positions['screen_pos'] + jp.array([0., width_midway, bottom_line])
        tunnel_positions['top_line'] = relevant_positions['screen_pos'] + jp.array([0., width_midway, top_line])
        tunnel_positions['start_line'] = relevant_positions['screen_pos'] + jp.array([0., left_line, height_midway])
        tunnel_positions['end_line'] = relevant_positions['screen_pos'] + jp.array([0., right_line, height_midway])
        tunnel_positions['screen_pos'] = relevant_positions['screen_pos']
        return tunnel_positions

    def reset(self, rng, render_token=None, target_pos=None, target_radius=None):
        # jax.debug.print(f"RESET INIT")

        _, rng = jax.random.split(rng, 2)

        # Reset biomechanical model
        data = self._reset_bm_model(rng)
        
        # Reset last control (used for observations only)
        last_ctrl = jp.zeros(self._nu)

        info = {"rng": rng,
                "last_ctrl": last_ctrl,
                "completed_phase_0": 0.0,
                "completed_phase_1": 0.0,
                }
        info.update(self.get_custom_tunnel(rng, data))
        
        # Generate inital observations
        # TODO: move the following lines into MyoUserBase.reset?
        if self.vision:
            # TODO: do we need to update target information for rendering?
            # data = self.add_target_pos_to_data(data, info["target_pos"])
            info.update(self.generate_pixels(data, render_token=render_token))
        obs, info = self.get_obs_vec(data, info)  #update info from observation made

        reward, done = jp.zeros(2)
        metrics = {
            'completed_phase_0': 0.0,
            'completed_phase_1': 0.0,
            'dist': 0.0,
            'distance_phase_0': 0.0,
            'distance_phase_1': 0.0,
            'phase_1_x_dist': 0.0,
            'con_0_touching_screen': 0.0,
            'con_1_touching_screen': 0.0,
            'con_1_crossed_line_y': 0.0,
            'softcons_for_bounds': 0.0,
        }
        
        return State(data, obs, reward, done, metrics, info)
    
    def auto_reset(self, rng, info_before_reset, **kwargs):
        render_token = info_before_reset["render_token"] if self.vision else None
        return self.reset(rng, render_token=render_token, **kwargs)

    def step(self, state: State, action: jp.ndarray) -> State:
        """Runs one timestep of the environment's dynamics."""
        # jax.debug.print('Step start - completed_phase_0: {}', state.info['completed_phase_0'])
        rng = state.info['rng']
        rng, rng_ctrl = jax.random.split(rng, 2)
        new_ctrl = self.get_ctrl(state, action, rng_ctrl)
        
        # step forward
        ## TODO: can we move parts of this code into MyoUserBase.step (as a super method)?
        data = mjx_env.step(self.mjx_model, state.data, new_ctrl, n_substeps=self.n_substeps)
        # if self.vision or self.eval_mode:
        #     self.update_target_visuals(target_pos=state.info['target_pos'], target_radius=state.info['target_radius'])

        # # collect observations and reward
        if self.vision:
            # TODO: do we need to update target information for rendering?
            # data = self.add_target_pos_to_data(data, state.info["target_pos"])
            pixels_dict = self.generate_pixels(data, state.info['render_token'])
            state.info.update(pixels_dict)
        obs_dict = self.get_obs_dict(data, state.info)
        obs_dict = self.update_obs_with_pixels(obs_dict, state.info)
        obs = self.obsdict2obsvec(obs_dict)
        
        rwd_dict = self.get_reward_dict(obs_dict)
        _updated_info = self.update_info(state.info, obs_dict)
        _, _updated_info['rng'] = jax.random.split(rng, 2) #update rng after each step to ensure variability across steps
        state.replace(info=_updated_info)
        
        done = rwd_dict['done']
        state.metrics.update(
            completed_phase_0 = obs_dict["completed_phase_0"],
            completed_phase_1 = obs_dict["completed_phase_1"],
            dist = obs_dict["dist"],
            distance_phase_0 = obs_dict["distance_phase_0"],
            distance_phase_1 = obs_dict["distance_phase_1"],
            phase_1_x_dist = obs_dict["phase_1_x_dist"],
            con_0_touching_screen = obs_dict["con_0_touching_screen"],
            con_1_touching_screen = obs_dict["con_1_touching_screen"],
            con_1_crossed_line_y = obs_dict["con_1_crossed_line_y"],
            softcons_for_bounds = obs_dict["softcons_for_bounds"],
        )

        # return self.forward(**kwargs)

        return state.replace(
            data=data, obs=obs, reward=rwd_dict['dense'], done=done
        )
    
    # def add_target_pos_to_data(self, data, target_pos):
    #     xpos = data.xpos
    #     geom_xpos = data.geom_xpos

    #     xpos = xpos.at[self.target_body_id].set(target_pos)
    #     geom_xpos = geom_xpos.at[self.target_geom_id].set(target_pos)
    #     data = data.replace(xpos=xpos, geom_xpos=geom_xpos)
    #     return data

    def update_task_visuals(self, mj_model, state):
        screen_pos = state.info["screen_pos"] + jp.array([0.01, 0., 0.])  #need to re-introduce site pos offset from xml file that was ignored in get_custom_tunnel() to ensure that task visuals properly appear in front of the screen 
        top_line = state.info["top_line"]
        bottom_line = state.info["bottom_line"]
        start_line = state.info["start_line"]
        end_line = state.info["end_line"]

        # As we need to modify model pos for rendering (data xpos will be overwritten), we need to provide coordinates relative to parent body, which can be done by subtracting 'screen' site xpos (requires this site to be placed inside 'screen' body with pos='0 0 0'!)
        mj_model.site_pos[self.top_line_id, :] = top_line - screen_pos
        mj_model.site_pos[self.bottom_line_id, :] = bottom_line - screen_pos
        mj_model.site_pos[self.start_line_id, :] = start_line - screen_pos
        mj_model.site_pos[self.end_line_id, :] = end_line - screen_pos<|MERGE_RESOLUTION|>--- conflicted
+++ resolved
@@ -195,21 +195,12 @@
         self.distance_reach_metric_coefficient = self._config.task_config.distance_reach_metric_coefficient
 
         # Currently hardcoded
-<<<<<<< HEAD
-        self.min_width = 0.05
-        self.min_height = 0.05
-        self.bottom = -0.3
-        self.top = 0.3
-        self.left = 0.3
-        self.right = -0.3
-=======
         self.min_width = self._config.task_config.min_width
         self.min_height = self._config.task_config.min_height
         self.bottom = self._config.task_config.bottom
         self.top = self._config.task_config.top
         self.left = self._config.task_config.left
         self.right = self._config.task_config.right
->>>>>>> 72e5a00a
         
     # def _prepare_after_init(self, data):
     #     super()._prepare_after_init(data)
