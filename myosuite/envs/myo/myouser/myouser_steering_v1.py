# Copyright 2025 DeepMind Technologies Limited
#
# Licensed under the Apache License, Version 2.0 (the "License");
# you may not use this file except in compliance with the License.
# You may obtain a copy of the License at
#
#     http://www.apache.org/licenses/LICENSE-2.0
#
# Unless required by applicable law or agreed to in writing, software
# distributed under the License is distributed on an "AS IS" BASIS,
# WITHOUT WARRANTIES OR CONDITIONS OF ANY KIND, either express or implied.
# See the License for the specific language governing permissions and
# limitations under the License.
# ==============================================================================
"""Base class for MyoUser Arm Steering model."""
import collections
import numpy as np
import interpax

import jax
import jax.numpy as jp
from ml_collections import config_dict
import mujoco
from mujoco import mjx
from mujoco_playground import State

from mujoco_playground._src import mjx_env
import scipy  # Several helper functions are only visible under _src
from myosuite.envs.myo.fatigue import CumulativeFatigue
from myosuite.envs.myo.myouser.base import MyoUserBase, BaseEnvConfig
from myosuite.envs.myo.myouser.utils_steering import cross2d, distance_to_tunnel, tunnel_from_nodes, find_body_by_name, spiral_r_middle, to_cartesian, normalise_to_max, spiral_r, normalise, rotate
from myosuite.envs.myo.myouser.steering_law_calculations import calculate_steering_laws
from dataclasses import dataclass, field
from typing import List, Dict
from sklearn.linear_model import LinearRegression
from sklearn.metrics import r2_score
from scipy.spatial.transform import Rotation

@dataclass
class MenuSteeringTaskConfig:
    type: str = "menu_0"
    random_start_pos: bool = False
    distance_reach_metric_coefficient: float = 10.
    screen_distance_x: float = 0.5
    screen_friction: float = 0.1
    ee_name: str = "fingertip"
    obs_keys: List[str] = field(default_factory=lambda: ['qpos', 'qvel', 'qacc', 'fingertip', 'act'])
    omni_keys: List[str] = field(default_factory=lambda: ['screen_pos', 'completed_phase_0_arr', 'start_pos', 'path_percentage', 'distance_to_left_tunnel_bound', 'distance_to_right_tunnel_bound', 'path_angle'])  #TODO: update
    weighted_reward_keys: Dict[str, float] = field(default_factory=lambda: {
        "reach": 10,  #0
        "reach_old": 0,  #3.5
        "bonus_1": 50,  #0
        "bonus_1_old": 0,  #20
        "phase_1_touch": 10,  #5
        "phase_1_tunnel": 0,
        "neural_effort": 0,
        "jac_effort": 1.,
        "power_for_softcons": 15,
        "truncated": -2,  #-5
        "truncated_progress": 0,
        "bonus_inside_path": 0,
    })
    max_duration: float = 4.
    max_trials: int = 1
    reset_type: str = "epsilon_uniform"
    rectangle_min_length: float = 0.05
    rectangle_max_length: float = 0.3
    rectangle_min_size: float = 0.02
    rectangle_max_size: float = 0.1
    menu_min_width: float = 0.05
    menu_max_width: float = 0.1
    menu_min_height: float = 0.02
    menu_max_height: float = 0.08
    menu_min_items: int = 2
    menu_max_items: int = 6
    circle_min_radius: float = 0.05
    circle_max_radius: float = 0.16
    circle_min_width: float = 0.03
    circle_max_width: float = 0.2
    circle_sample_points: int = 21
    terminate_out_of_bounds: float = 1.0
    min_dwell_phase_0: float = 0.4
    min_dwell_phase_1: float = 0.15
    tunnel_buffer_size: int = 101
    spiral_start: int = 15
    spiral_end_range: List[int] = field(default_factory=lambda: [9, 11])
    spiral_width_range: List[float] = field(default_factory=lambda: [2, 20])
    spiral_checkpoints: List[float] = field(default_factory=lambda: [0.1, 0.2, 0.3, 0.4, 0.5, 0.6, 0.7, 0.8, 0.9, 1.])
    spiral_flip: bool = True # If set to true, it flips spiral such that agent starts in the inside and has to reach the outside last.
    spiral_angle_rot: bool = False
    spiral_eval_endings: List[float] = field(default_factory=lambda: [9, 9.1, 9.2, 9.3, 9.4, 9.5, 9.6, 9.7, 9.8, 9.9, 10, 10.1, 10.2, 10.3, 10.4, 10.5, 10.6, 10.7, 10.8, 10.9, 11])
    spiral_eval_widths: List[float] = field(default_factory=lambda: [2, 3, 4, 5, 6, 7, 8, 9, 10, 11, 12, 13, 14, 15, 16, 17, 18, 19, 20])

@dataclass
class MenuSteeringEnvConfig(BaseEnvConfig):
    env_name: str = "MyoUserMenuSteering"
    model_path: str = "myosuite/envs/myo/assets/arm/mobl_arms_index_menu_steering_myouser.xml"
    task_config: MenuSteeringTaskConfig = field(default_factory=lambda: MenuSteeringTaskConfig())

def default_config() -> config_dict.ConfigDict:
    #TODO: update/make use of env_config parameters!
    env_config = config_dict.create(
        # model_path="myosuite/simhive/uitb_sim/mobl_arms_index_eepos_pointing.xml",
        model_path="myosuite/envs/myo/assets/arm/mobl_arms_index_steering_myouser.xml",
        # model_path="myosuite/envs/myo/assets/arm/mobl_arms_index_myoarm_reaching_myouser.xml",
        # model_path="myosuite/envs/myo/assets/arm/myoarm_reaching_myouser.xml",  #rf"../assets/arm/myoarm_relocate.xml"
        #TODO: use 'wrapper' xml file in assets rather than raw simhive file
        ctrl_dt=0.002 * 25,  # Each control step is 25 physics steps
        sim_dt=0.002,
        vision_mode='',
        vision=config_dict.create(
            # vision_mode="rgbd",
            gpu_id=0,
            render_batch_size=1024,
            num_worlds=1024,
            render_width=120,  #64,
            render_height=120,  #64,
            use_rasterizer=False,
            enabled_geom_groups=[0, 1, 2],
            enabled_cameras=[0],
        ),
        muscle_config=config_dict.create(
            muscle_condition=None,
            sex=None,
            control_type="default",   #"default", "relative"
            noise_params=config_dict.create(
                sigdepnoise_type=None,
                sigdepnoise_level=0.103,
                constantnoise_type=None,
                constantnoise_level=0.185,
            ),
        ),
        
        task_config=config_dict.create(
            distance_reach_metric_coefficient=10.,
            screen_distance_x=0.5,  #0.59
            screen_friction=0.1,
            obs_keys=['qpos', 'qvel', 'qacc', 'fingertip', 'act'], 
            omni_keys=['screen_pos', 'completed_phase_0_arr', 'target'],  #TODO: update!
            weighted_reward_keys=config_dict.create(
                reach=1,
                # bonus_0=0,
                bonus_1=10,
                phase_1_touch=10,
                phase_1_tunnel=10,  #-2,
                neural_effort=0.0,  #1e-4,
                jac_effort=0.05,
                truncated=-10, #0
                truncated_progress=-20,
                bonus_inside_path=0.0,
                
                # ## old reward fct. (florian's branch):
                # reach=1,
                # bonus_0_old=5,
                # bonus_1_old=12,
            ),
            max_duration=4., # timelimit per trial, in seconds
            max_trials=1,  # num of trials per episode
            reset_type="range_uniform",
        ),
        eval_mode=False,
        # episode_length=400,
    )

    rl_config = config_dict.create(
        num_timesteps=15_000_000,  #50_000_000,
        log_training_metrics=True,
        num_evals=0,  #16,
        reward_scaling=0.1,
        # episode_length=env_config.episode_length,
        episode_length=int(env_config.task_config.max_duration / env_config.ctrl_dt),  #TODO: fix, as this dependency is not automatically updated...
        clipping_epsilon=0.3,
        normalize_observations=True,
        action_repeat=1,
        unroll_length=10,
        num_minibatches=8,  #128,  #32
        num_updates_per_batch=8,  #2,  #8
        num_resets_per_eval=1,
        discounting=0.97,
        learning_rate=3e-4,
        entropy_cost=0.001,
        num_envs=1024,  #8192,
        batch_size=128,  #512,
        max_grad_norm=1.0,
        network_factory=config_dict.create(
            policy_hidden_layer_sizes=(256, 256),
            value_hidden_layer_sizes=(256, 256),
            # policy_obs_key="state",
            # value_obs_key="state",
            # distribution_type="tanh",
        )
    )
    env_config["ppo_config"] = rl_config
    return env_config


class MyoUserMenuSteering(MyoUserBase): 
    def modify_mj_model(self, mj_model):
        default_screen_distance_x = 0.50  #distance from humphant body; corresponds to default screen pos[0] value in xml file

        mj_model.body('screen').pos[0] += self._config.task_config.screen_distance_x - default_screen_distance_x
        mj_model.geom('screen').friction = self._config.task_config.screen_friction
        if any([mj_model.geom(i).name=='fingertip_contact' for i in range(mj_model.ngeom)]):
            mj_model.geom('fingertip_contact').friction = self._config.task_config.screen_friction
        return mj_model
        
    def add_lines(self, spec:mujoco.MjSpec):
        screen = find_body_by_name(spec, "screen")
        if self._config.task_config.type in ["rectangle_0", "menu_0", "menu_1", "menu_2"]:
            n_lines = 12  #TODO: set lower number for "menu_1", "menu_2" and "rectangle_0"
        elif self._config.task_config.type in ["circle_0", "spiral_0"]:
            circle_sample_points = self._config.task_config.circle_sample_points
            n_lines = 2 * (circle_sample_points - 1)
        print(f"Added {n_lines}")
        for i in range(n_lines):
            screen.add_site(pos=[-0.01, 0.25, 0.2], size=[0.001, 0.005, 0.01], name=f"line_{i}", rgba=[0, 0, 0, 0], type=mujoco._enums.mjtGeom(6), euler=[np.pi/2, 0, 0])

    def preprocess_spec(self, spec:mujoco.MjSpec):
        self.add_lines(spec)
        for geom in spec.geoms:
            if (geom.type == mujoco.mjtGeom.mjGEOM_CYLINDER) or (geom.type == mujoco.mjtGeom.mjGEOM_ELLIPSOID):
                geom.conaffinity = 0
                geom.contype = 0
                print(f"Disabled contacts for cylinder geom named \"{geom.name}\"")
        
        return spec    
   
    def _setup(self):
        """Task specific setup"""
        super()._setup()
        self.task_type = self._config.task_config.type
        self.random_start_pos = self._config.task_config.random_start_pos
        self.max_duration = self._config.task_config.max_duration

        # Prepare observation components
        self.obs_keys = self._config.task_config.obs_keys
        self.omni_keys = self._config.task_config.omni_keys
        #TODO: call _prepare_vision() before _setup()?
        if not self._config.vision.enabled:
            print(f"No vision, so adding {self.omni_keys} to obs_keys")
            for key in self.omni_keys:
                if key not in self.obs_keys:
                    self.obs_keys.append(key)
        else:
            print(f"Vision, so not adding {self.omni_keys} to obs_keys")
        print(f"Obs keys: {self.obs_keys}")

        # Prepare reward keys
        self.weighted_reward_keys = self._config.task_config.weighted_reward_keys

        self.screen_id = self._mj_model.site("screen").id
        # self.top_line_id = self._mj_model.site("top_line").id
        # self.bottom_line_id = self._mj_model.site("bottom_line").id
        # self.start_line_id = self._mj_model.site("start_line").id
        # self.end_line_id = self._mj_model.site("end_line").id

        self.ee_name = self._config.task_config.ee_name
        self.fingertip_id = self._mj_model.site(self.ee_name).id

        #self._shoulder_id = mujoco.mj_name2id(model, mujoco.mjtObj.mjOBJ_JOINT, "shoulder_rot")
        #self._elbow_id = mujoco.mj_name2id(model, mujoco.mjtObj.mjOBJ_JOINT, "elbow_flexion")
        # self.screen_touch_id = self._mj_model.sensor("screen_touch").id

        #TODO: once contact sensors are integrated, check if the fingertip_geom is needed or not

        self.distance_reach_metric_coefficient = self._config.task_config.distance_reach_metric_coefficient

        # Currently hardcoded
        self.rectangle_min_length = self._config.task_config.rectangle_min_length
        self.rectangle_max_length = self._config.task_config.rectangle_max_length
        self.rectangle_min_size = self._config.task_config.rectangle_min_size
        self.rectangle_max_size = self._config.task_config.rectangle_max_size
        self.menu_min_width = self._config.task_config.menu_min_width
        self.menu_max_width = self._config.task_config.menu_max_width
        self.menu_min_height = self._config.task_config.menu_min_height
        self.menu_max_height = self._config.task_config.menu_max_height
        self.menu_min_items = self._config.task_config.menu_min_items
        self.menu_max_items = self._config.task_config.menu_max_items
        self.circle_min_radius = self._config.task_config.circle_min_radius
        self.circle_max_radius = self._config.task_config.circle_max_radius
        self.circle_min_width = self._config.task_config.circle_min_width
        self.circle_max_width = self._config.task_config.circle_max_width
        self.circle_sample_points = self._config.task_config.circle_sample_points
        # self.bottom = self._config.task_config.bottom
        # self.top = self._config.task_config.top
        # self.left = self._config.task_config.left
        # self.right = self._config.task_config.right

        # self.opt_warmstart = True  #self._config.task_config.opt_warmstart
        self.tunnel_buffer_size = self._config.task_config.tunnel_buffer_size
        self.terminate_out_of_bounds = self._config.task_config.terminate_out_of_bounds
        self.min_dwell_phase_0 = self._config.task_config.min_dwell_phase_0
        self.phase_0_completed_min_steps = max(np.ceil(self._config.task_config.min_dwell_phase_0 / self._config.ctrl_dt).astype(int), 1)
        self.min_dwell_phase_1 = self._config.task_config.min_dwell_phase_1
        self.phase_1_completed_min_steps = max(np.ceil(self._config.task_config.min_dwell_phase_1 / self._config.ctrl_dt).astype(int), 1)

    # def _prepare_after_init(self, data):
    #     super()._prepare_after_init(data)
        # # Define target origin, relative to which target positions will be generated
        # self.target_coordinates_origin = data.site_xpos[mujoco.mj_name2id(self.mj_model, mujoco.mjtObj.mjOBJ_SITE, self.reach_settings.ref_site)].copy() + jp.array(self.reach_settings.target_origin_rel)  #jp.zeros(3,)

    def get_obs_dict(self, data, info):
        rng = info['rng']

        obs_dict = {}
        obs_dict['time'] = jp.array(data.time)
        
        # Normalise qpos
        jnt_range = self._mj_model.jnt_range[self._independent_joints]
        qpos = data.qpos[self._independent_qpos].copy()
        qpos = (qpos - jnt_range[:, 0]) / (jnt_range[:, 1] - jnt_range[:, 0])
        qpos = (qpos - 0.5) * 2
        obs_dict['qpos'] = qpos

        # Get qvel, qacc
        obs_dict['qvel'] = data.qvel[self._independent_dofs].copy()  #*self.dt
        obs_dict['qacc'] = data.qacc[self._independent_dofs].copy()

        # Normalise act
        if self._na > 0:
            obs_dict['act']  = (data.act - 0.5) * 2
        
        # Store current control input/qacc state
        obs_dict['last_ctrl'] = data.ctrl.copy()
        # obs_dict['previous_qacc'] = info['qacc'].copy()

        # End-effector and target position - read current position from data instead of cached info
        obs_dict['fingertip'] = data.site_xpos[self.fingertip_id]
        obs_dict['screen_pos'] = data.site_xpos[self.screen_id]

        # # # Read positions directly from current data instead of stale info
        # obs_dict['end_line'] = info['end_line']
        # obs_dict['top_line'] = info['top_line']
        # obs_dict['bottom_line'] = info['bottom_line']
        # obs_dict['touching_screen'] = data.sensordata[self.screen_touch_id] > 0.0

        phase_0_completed_steps = info['phase_0_completed_steps']
        phase_1_completed_steps = info['phase_1_completed_steps']
        completed_phase_0 = info['completed_phase_0']
        completed_phase_1 = info['completed_phase_1']
        ee_pos = obs_dict['fingertip']
        current_checkpoint_theta = info["tunnel_checkpoints"][info["current_checkpoint_segment_id"]]
        previous_checkpoint_theta = 0. + (info["current_checkpoint_segment_id"] > 0) * info["tunnel_checkpoints"][info["current_checkpoint_segment_id"] - 1]
        #TODO: move these theta_range values (0.05, -0.25) to config!
        tunnel_current_theta_max = jp.minimum(current_checkpoint_theta + 0.05, 1.)  #allow for 5% more, to ensure that checkpoint condition "theta_closest >= current_checkpoint_theta" can be satisfied below
        tunnel_current_theta_min = jp.maximum(previous_checkpoint_theta - 0.25, 0.)  #set lower bound to 25% less, as soon as checkpoint condition "theta_closest >= current_checkpoint_theta" has been satisfied below (provides better distance rewards when going the way back)

        # if self.opt_warmstart:
        #     distance_to_tunnel_bounds, theta_closest_left, theta_closest_right = distance_to_tunnel(ee_pos[1:], _interp_fct_left=info['tunnel_boundary_left'], _interp_fct_right=info['tunnel_boundary_right'], theta_init=info['path_percentage'])
        distance_to_left_tunnel_bound, distance_to_right_tunnel_bound, theta_closest_left, theta_closest_right, left_bound_closest, right_bound_closest = distance_to_tunnel(ee_pos[1:], buffer_theta=info['tunnel_boundary_parametrization'], 
                                                                                                                                         buffer_nodes_left=info['tunnel_boundary_left'], buffer_nodes_right=info['tunnel_boundary_right'],
                                                                                                                                         theta_min=tunnel_current_theta_min, theta_max=tunnel_current_theta_max)
        distance_to_tunnel_bounds = jp.minimum(distance_to_left_tunnel_bound, distance_to_right_tunnel_bound)
        obs_dict["left_bound_closest"] = left_bound_closest
        obs_dict["right_bound_closest"] = right_bound_closest

        theta_closest = 0.5 * (theta_closest_left + theta_closest_right)  #TODO: ensure this also works when out of bounds! (e.g., take theta of closer boundary only, depending on task rules)
        obs_dict["path_percentage"] = theta_closest * completed_phase_0

        # start_line = obs_dict['start_line']
        # end_line = obs_dict['end_line']
        # bottom_line_z = obs_dict['bottom_line'][2]
        # top_line_z = obs_dict['top_line'][2]
        # path_length = jp.linalg.norm(end_line[1] - start_line[1])
        # path_width = jp.linalg.norm(top_line_z - bottom_line_z)
        
        nodes = info['tunnel_nodes']
        start_pos = jp.array([obs_dict['screen_pos'][0], *nodes[0]])
        # end_pos = nodes[-1]
        dist_to_start_line = jp.linalg.norm(ee_pos - start_pos, axis=-1)
        node_connections = nodes[1:] - nodes[:-1]
        path_length = jp.sum(jp.linalg.norm(node_connections, axis=1))
        current_node_segment_id = jp.floor(theta_closest * (len(nodes) - 1)).astype(jp.int32)
        current_node_segment_percentage = jp.mod(theta_closest * (len(nodes) - 1), 1)
        # dist_to_end_line = (1. - current_node_segment_percentage) * jp.linalg.norm(node_connections[current_node_segment_id]) + jp.sum(jp.linalg.norm(node_connections[current_node_segment_id+1:], axis=1))
        ## TODO: debug/verify the following line!
        dist_to_end_line = jp.sum(jp.linalg.norm((((1. - current_node_segment_percentage) * (jp.arange(len(node_connections)) == current_node_segment_id)) + 1. * (jp.arange(len(node_connections)) > current_node_segment_id)).reshape(-1, 1) * node_connections, axis=1))
        # dist_to_end_line = jp.linalg.norm(ee_pos[1] - end_pos[1])  #TODO: generalise by measuring 3D distance rather than horizontal distance?
        obs_dict["nodes"] = info['tunnel_nodes']

        # Update phase immediately based on current position
        touching_screen_phase_0 = 1 * (jp.linalg.norm(ee_pos[0] - obs_dict['screen_pos'][0]) <= 0.01)
        close_to_start_pos = 1 * (jp.linalg.norm(ee_pos[1:] - nodes[0]) <= 0.02)
        within_tunnel_limits = distance_to_tunnel_bounds >= 0
        phase_0_completed_now = touching_screen_phase_0 * close_to_start_pos * within_tunnel_limits
        phase_0_completed_steps = (phase_0_completed_steps + 1) * phase_0_completed_now
        completed_phase_0 = completed_phase_0 + (1 - completed_phase_0) * (phase_0_completed_steps >= self.phase_0_completed_min_steps)
        
        phase_1_x_dist = jp.linalg.norm(ee_pos[0] - obs_dict['screen_pos'][0])
        touching_screen_phase_1 = 1 * (phase_1_x_dist <= 0.01)
        inside_tunnel = completed_phase_0 * touching_screen_phase_1 * within_tunnel_limits

        # select next checkpoint segment if checkpoint has been reached
        current_checkpoint_segment_id = (info["current_checkpoint_segment_id"] + 1 * (theta_closest >= current_checkpoint_theta) * inside_tunnel).astype(jp.int32)

        crossed_end_line = theta_closest >= 1
        phase_1_completed_now = inside_tunnel * crossed_end_line
        phase_1_completed_steps = (phase_1_completed_steps + 1) * phase_1_completed_now
        completed_phase_1 = completed_phase_1 + (1 - completed_phase_1) * (phase_1_completed_steps >= self.phase_1_completed_min_steps)   

        current_path_size = jp.linalg.norm(right_bound_closest - left_bound_closest) #TODO: only use this value when inside tunnel? easier way to get path size?
        ## TODO: should we penalize distance to tunnel bounds relative to tunnel size or in absolute terms? 
        softcons_for_bounds = jp.clip(jp.abs(distance_to_tunnel_bounds) / (current_path_size / 2), 0, 1)
        
        # Reset phase 0 when phase 1 is done (and episode ends)
        ## TODO: delay this update to the step function, to ensure consistency between different observations (e.g. when defining the reward function)?
        completed_phase_0 = completed_phase_0 * (1. - completed_phase_1)

        obs_dict["con_0_touching_screen"] = touching_screen_phase_0
        obs_dict["con_0_close_to_start_pos"] = close_to_start_pos
        obs_dict["con_0_1_within_tunnel_limits"] = within_tunnel_limits 
        obs_dict["completed_phase_0"] = completed_phase_0
        obs_dict['completed_phase_0_arr'] = jp.array([completed_phase_0])
        obs_dict["con_1_inside_tunnel"] = inside_tunnel
        obs_dict["con_1_crossed_end_line"] = crossed_end_line
        obs_dict["con_1_touching_screen"] = touching_screen_phase_1
        obs_dict["completed_phase_1"] = completed_phase_1
        obs_dict["softcons_for_bounds"] = softcons_for_bounds
        obs_dict["distance_to_left_tunnel_bound"] = distance_to_left_tunnel_bound
        obs_dict["distance_to_right_tunnel_bound"] = distance_to_right_tunnel_bound
        obs_dict["distance_to_tunnel_bounds"] = distance_to_tunnel_bounds

        ## Compute distances

        phase_0_distance = dist_to_start_line + path_length
        phase_1_distance = dist_to_end_line
        dist = completed_phase_0 * phase_1_distance + (1. - completed_phase_0) * phase_0_distance
        
        obs_dict["path_length"] = path_length
        obs_dict["distance_phase_0"] = (1. - completed_phase_0) * phase_0_distance
        obs_dict["distance_phase_1"] = completed_phase_0 * phase_1_distance
        obs_dict["dist"] = dist
        obs_dict["phase_1_x_dist"] = phase_1_x_dist

        ## Additional observations
        ## WARNING: 'target' is only 2D, in contrast to MyoUserSteering (x/depth component is omitted)
        obs_dict['target'] = completed_phase_0 * nodes[1+current_node_segment_id] + (1. - completed_phase_0) * nodes[0]
        obs_dict['start_pos'] = nodes[0]
        obs_dict["path_angle"] = info["tunnel_angle_interp"](theta_closest)
        # obs_dict["completed_phase_0_first"] = (1. - info["completed_phase_0"]) * (obs_dict["completed_phase_0"])
        # obs_dict["completed_phase_1_first"] = (1. - info["completed_phase_1"]) * (obs_dict["completed_phase_1"])
        obs_dict["phase_0_completed_steps"] = phase_0_completed_steps
        obs_dict["phase_1_completed_steps"] = phase_1_completed_steps
        obs_dict["current_node_segment_id"] = current_node_segment_id
        obs_dict["current_checkpoint_segment_id"] = current_checkpoint_segment_id
        obs_dict["remaining_timesteps"] = 1 + jp.round((self.max_duration - data.time)/self._config.ctrl_dt).astype(jp.int32)  #includes current time step

        return obs_dict
    
    def update_info(self, info, obs_dict):
        # TODO: is this really needed? can we drop (almost all) info keys?
        info['last_ctrl'] = obs_dict['last_ctrl']
        # info['qacc'] = obs_dict['qacc']
        # info['motor_act'] = obs_dict['motor_act']
        info['fingertip'] = obs_dict['fingertip']
        info["path_percentage"] = obs_dict["path_percentage"]
        info["phase_0_completed_steps"] = obs_dict["phase_0_completed_steps"]
        info["phase_1_completed_steps"] = obs_dict["phase_1_completed_steps"]
        info['completed_phase_0'] = obs_dict['completed_phase_0']
        info['completed_phase_1'] = obs_dict['completed_phase_1']
        info["current_node_segment_id"] = obs_dict["current_node_segment_id"]
        info["current_checkpoint_segment_id"] = obs_dict["current_checkpoint_segment_id"]
        info["remaining_timesteps"] = obs_dict["remaining_timesteps"]

        return info
    
    def get_reward_dict(self, obs_dict):#, info):

        ctrl_magnitude = jp.linalg.norm(obs_dict['last_ctrl'], axis=-1)

        # Give some intermediate reward for transitioning from phase 0 to phase 1 but only when finger is touching the
        # start line when in phase 0   

        rwd_dict = collections.OrderedDict((
            # Optional Keys
            # ('reach',   1.*(jp.exp(-obs_dict["dist"]*self.distance_reach_metric_coefficient) - 1.)/self.distance_reach_metric_coefficient),  #-1.*reach_dist)
            ('reach',   1.*(1.-(obs_dict['phase_1_completed_steps']>0))*(obs_dict["path_length"] - obs_dict["dist"])/(obs_dict["path_length"])),  #-1.*reach_dist)
            ('reach_old',   -1.*(1.-(obs_dict['phase_1_completed_steps']>0))*obs_dict["dist"]),  #-1.*reach_dist)
            #('bonus_0',   1.*(1.-obs_dict['completed_phase_1'])*((1.-obs_dict['completed_phase_0'])*(obs_dict['con_0_touching_screen']))),  #TODO: possible alternative: give one-time bonus when obs_dict['completed_phase_0_first']==True
            ('bonus_1',   1.*(obs_dict['completed_phase_1'])*(obs_dict['remaining_timesteps'])),  #TODO :use obs_dict['completed_phase_1_first'] instead?
            ('bonus_1_old',   1.*(obs_dict['completed_phase_1'])),  #TODO :use obs_dict['completed_phase_1_first'] instead?
            ('phase_1_touch',   1.*(obs_dict['completed_phase_0']*(-obs_dict['phase_1_x_dist']) + (1.-obs_dict['completed_phase_0'])*(-0.3))),
            #('phase_1_touch',   -1.*(obs_dict['completed_phase_0']*(1-obs_dict['con_1_touching_screen']) + (1.-obs_dict['completed_phase_0'])*(0.5))),
            #('phase_1_tunnel', 1.*(1.-obs_dict['completed_phase_1'])*(obs_dict['completed_phase_0']*(-obs_dict['softcons_for_bounds']**15) + (1.-obs_dict['completed_phase_0'])*(-1.))),
            ('neural_effort', -1.*(ctrl_magnitude ** 2)),
            ('jac_effort', -1.* self.get_jac_effort_costs(obs_dict)),
            ('truncated', 1.*(1.-obs_dict["con_0_1_within_tunnel_limits"])*obs_dict["completed_phase_0"]),#jp.logical_or(,(1.0 - obs_dict["con_1_touching_screen"]) * obs_dict["completed_phase_0"])
            ('truncated_progress', 1.*(1.-obs_dict["con_0_1_within_tunnel_limits"])*obs_dict['completed_phase_0']*(1.-obs_dict['path_percentage'])),
            ('bonus_inside_path', 1.*obs_dict['con_1_inside_tunnel']),
            # # Must keys
            ('done',    1.*(obs_dict['completed_phase_1'])), #np.any(reach_dist > far_th))),
        ))

        #TODO: fix this; should go into default dict above
        power_softcons = self.weighted_reward_keys['power_for_softcons']
        phase_1_tunnel_weight = self.weighted_reward_keys['phase_1_tunnel']

        exclude = {"power_for_softcons", "phase_1_tunnel"}

        rwd_dict['dense'] = jp.sum(
            jp.array([wt * rwd_dict[key] for key, wt in self.weighted_reward_keys.items() if key not in exclude]), axis=0) + phase_1_tunnel_weight*(1.*(1.-obs_dict['completed_phase_1'])*(obs_dict['completed_phase_0']*(-obs_dict['softcons_for_bounds']**power_softcons) + (1.-obs_dict['completed_phase_0'])*(-0.3)))

        return rwd_dict
    
    def get_jac_effort_costs(self, obs_dict):
        r_effort = 0.00198*jp.linalg.norm(obs_dict['last_ctrl'])**2 
        r_jacc = 6.67e-6*jp.linalg.norm(obs_dict['qacc'][self._independent_dofs])**2 

        effort_cost = r_effort + r_jacc
        
        return effort_cost
    
    def get_ejk_effort_costs(self, obs_dict):
        r_effort = jp.mean(obs_dict['last_ctrl'])

        qacc = obs_dict['qacc']
        r_jerk = (jp.norm(qacc - obs_dict['previous_qacc']) / self.sim_dt) / 100000.0

        shoulder_ang_vel = obs_dict['qvel'][self._shoulder_id]
        elbow_ang_vel    = obs_dict['qvel'][self._elbow_id]

        shoulder_torque = obs_dict['last_ctrl'][self._shoulder_id]
        elbow_torque    = obs_dict['last_ctrl'][self._elbow_id]

        r_work = (jp.abs(shoulder_ang_vel * shoulder_torque) + jp.abs(elbow_ang_vel * elbow_torque)) / 100.0

        effort_cost = (0.8*r_effort + 6.4*r_jerk + 0.8*r_work) / 8.0

        return effort_cost, qacc

    @staticmethod
    def get_tunnel_limits(rng, low, high, min_size, max_size):
        rng1, rng2 = jax.random.split(rng, 2)
        small_low = low
        small_high = high - min_size
        small_line = jax.random.uniform(rng1) * (small_high - small_low) + small_low
        large_low = small_line + min_size
        large_high = jp.minimum(small_line + max_size, high)
        large_line = jax.random.uniform(rng2) * (large_high - large_low) + large_low

        return small_line, large_line
    
    def get_relevant_positions(self, data: mjx.Data) -> dict[str, jax.Array]:
        return {
            'fingertip': data.site_xpos[self.fingertip_id],
            'screen_pos': data.site_xpos[self.screen_id],
            # 'top_line': data.site_xpos[self.top_line_id],
            # 'bottom_line': data.site_xpos[self.bottom_line_id],
            # 'start_line': data.site_xpos[self.start_line_id],
            # 'end_line': data.site_xpos[self.end_line_id],
        }

    def get_custom_tunnel(self, rng: jax.Array, screen_pos_center: jax.Array,
<<<<<<< HEAD
                          task_type="menu_0", random_start_pos=False,
                          width=None, height=None, n_menu_items=None, tunnel_length=None, circle_radius=None, tunnel_size=None, anchor_pos=None) -> dict[str, jax.Array]:
=======
                          task_type="menu_0",
                          width=None, height=None, n_menu_items=None, tunnel_length=None, circle_radius=None, tunnel_size=None, anchor_pos=None,
                          spiral_end=None, spiral_width=None) -> dict[str, jax.Array]:
>>>>>>> 507b497f
        
        screen_size = self.mj_model.site(self.screen_id).size[1:]
        screen_pos_topleft = screen_pos_center + 0.5*screen_size  #top-left corner of screen is used as anchor [0, 0] in nodes_rel below
        # screen_pos_center_left = screen_pos_center + 0.5*jp.array([screen_size[0], 0])

        if task_type == "rectangle_0":
            screen_margin = jp.array([0.05, 0.05])
            screen_size_with_margin = screen_size - screen_margin  #here, margin is completely used for top-left corner

            min_length, max_length = self.rectangle_min_length, self.rectangle_max_length
            min_size, max_size = self.rectangle_min_size, self.rectangle_max_size

            # Sample tunnel size
            if tunnel_length is None:
                rng, rng_lenth = jax.random.split(rng, 2)
                tunnel_length = min_length + jax.random.uniform(rng_lenth) * (max_length - min_length)
            if tunnel_size is None:
                rng, rng_size = jax.random.split(rng, 2)
                tunnel_size = min_size + jax.random.uniform(rng_size) * (max_size - min_size)

            nodes_rel = jp.array([[0., 0.], [tunnel_length, 0.]])  #nodes_rel are defined in relative coordinates (x, y), with x-axis to the right and y-axis to the top; [0, 0] should correspond to starting point at the top left, so most top-left tunnel boundary point will be [-1.5*width, 0]
            width_height_constraints = None
            total_size = jp.linalg.norm(nodes_rel, axis=0, ord=jp.inf) + 0.5 * jp.array([0, tunnel_size])
            norm_ord = jp.inf  #use max-norm for distance computations/path normalisation

            if anchor_pos is None:
                if random_start_pos:
                    # Sample start pos (centred around screen_pos_topleft)
                    remaining_size = screen_size_with_margin - total_size
                    rng, rng_width_offset = jax.random.split(rng, 2)
                    start_width_offset = jax.random.uniform(rng_width_offset) * remaining_size[0]
                    rng, rng_height_offset = jax.random.split(rng, 2)
                    start_height_offset = jax.random.uniform(rng_height_offset) * remaining_size[1]
                    anchor_pos = screen_pos_topleft - 0.5 * jp.array([0, tunnel_size]) - jp.array([start_width_offset, start_height_offset])
                else:
                    anchor_pos = screen_pos_center - 0.5 * jp.array([tunnel_length, 0])


            tunnel_checkpoints = jp.array([1.0])  #no intermediate checkpoints required for this task, i.e. theta can take any value between 0 and 1 during the entire episode
        
            # Store additional information
            tunnel_extras = {}
        elif task_type == "menu_0":
            screen_margin = jp.array([0.05, 0.05])
            screen_size_with_margin = screen_size - screen_margin  #here, margin is completely used for top-left corner

            min_width, max_width = self.menu_min_width, self.menu_max_width
            min_height, max_height = self.menu_min_height, self.menu_max_height

            # Sample tunnel size
            if width is None:
                rng, rng_width = jax.random.split(rng, 2)
                width = min_width + jax.random.uniform(rng_width) * (2/3)*(max_width - min_width)  #default: 0.08
            if height is None:
                rng, rng_height = jax.random.split(rng, 2)
                height = min_height + jax.random.uniform(rng_height) * (max_height - min_height)  #default: 0.05

            nodes_rel = jp.array([[0., 0.], [0., -0.15], [0.2, -0.15], [0.2, -0.3], [0.3, -0.3]])  #nodes_rel are defined in relative coordinates (x, y), with x-axis to the right and y-axis to the top; [0, 0] should correspond to starting point at the top left, so most top-left tunnel boundary point will be [-1.5*width, 0]
            tunnel_size = None #not required, since widths and heights are specified for each node individually using the 'width_height_constraints' arg
            width_height_constraints = [("width", 1.5*width), ("height", height), ("width", width), ("height", height), ("height", height)]
            total_size = jp.linalg.norm(nodes_rel, axis=0, ord=jp.inf) + 0.5 * jp.array([1.5*width, height])
            norm_ord = jp.inf  #use max-norm for distance computations/path normalisation

            if anchor_pos is None:
                if random_start_pos:
                    # Sample start pos (centred around screen_pos_topleft)
                    remaining_size = screen_size_with_margin - total_size
                    rng, rng_width_offset = jax.random.split(rng, 2)
                    start_width_offset = jax.random.uniform(rng_width_offset) * remaining_size[0]
                    rng, rng_height_offset = jax.random.split(rng, 2)
                    start_height_offset = jax.random.uniform(rng_height_offset) * remaining_size[1]
                    anchor_pos = screen_pos_topleft - 0.5 * jp.array([1.5*width, height]) - jp.array([start_width_offset, start_height_offset])
                else:
                    anchor_pos = screen_pos_center - 0.5 * jp.array([0.3, -0.3]) - 0.5 * jp.array([1.5*width, height])

            tunnel_checkpoints = jp.array([1.0])  #no intermediate checkpoints required for this task, i.e. theta can take any value between 0 and 1 during the entire episode
        
            # Store additional information
            tunnel_extras = {}
        elif task_type == "menu_1":
            screen_margin = jp.array([0.1, 0.1])
            screen_size_with_margin = screen_size - screen_margin  #here, margin is completely used for top-left corner

            min_width, max_width = self.menu_min_width, self.menu_max_width
            min_height, max_height = self.menu_min_height, self.menu_max_height

            # Sample tunnel size
            if width is None:
                rng, rng_height = jax.random.split(rng, 2)
                width = min_width + jax.random.uniform(rng_width) * (max_width - min_width)  #default: 0.08
            if height is None:
                rng, rng_height = jax.random.split(rng, 2)
                height = min_height + jax.random.uniform(rng_height) * (max_height - min_height)  #default: 0.05

            nodes_rel = jp.array([[0., 0.], [0., -0.15], [0.2, -0.15]])  #nodes_rel are defined in relative coordinates (x, y), with x-axis to the right and y-axis to the top; [0, 0] should correspond to starting point at the top left, so most top-left tunnel boundary point will be [width, 0]
            tunnel_size = None #not required, since widths and heights are specified for each node individually using the 'width_height_constraints' arg
            width_height_constraints = [("width", width), ("height", height), ("height", height)]
            total_size = jp.linalg.norm(nodes_rel, axis=0, ord=jp.inf) + 0.5 * jp.array([width, height])
            norm_ord = jp.inf  #use max-norm for distance computations/path normalisation

            if anchor_pos is None:
                if random_start_pos:
                    # Sample start pos (centred around screen_pos_topleft)
                    remaining_size = screen_size_with_margin - total_size
                    rng, rng_width_offset = jax.random.split(rng, 2)
                    start_width_offset = jax.random.uniform(rng_width_offset) * remaining_size[0]
                    rng, rng_height_offset = jax.random.split(rng, 2)
                    start_height_offset = jax.random.uniform(rng_height_offset) * remaining_size[1]
                    anchor_pos = screen_pos_topleft - 0.5 * jp.array([width, height]) - jp.array([start_width_offset, start_height_offset])
                else:
                    anchor_pos = screen_pos_center - 0.5 * jp.array([0.2, -0.15]) - 0.5 * jp.array([width, height])

            tunnel_checkpoints = jp.array([1.0])  #no intermediate checkpoints required for this task, i.e. theta can take any value between 0 and 1 during the entire episode
        
            # Store additional information
            tunnel_extras = {}
        elif task_type == "menu_2":
            screen_margin = jp.array([0.1, 0.75])  #lower screen margin for vertical axis, as we do not display/consider the upper half of the first item, which adds another effective margin in this direction
            screen_size_with_margin = screen_size - screen_margin  #here, margin is completely used for top-left corner

            min_item_width, max_item_width = self.menu_min_width, self.menu_max_width
            min_element_height, max_element_height = self.menu_min_height, self.menu_max_height
            min_n_menu_items, max_n_menu_items = self.menu_min_items, self.menu_max_items

            # Sample element width and height
            if width is None:
                rng, rng_width = jax.random.split(rng, 2)
                width = min_item_width + jax.random.uniform(rng_width) * (max_item_width - min_item_width)  #default: 0.08
            if height is None:
                rng, rng_height = jax.random.split(rng, 2)
                height = min_element_height + jax.random.uniform(rng_height) * (max_element_height - min_element_height)  #default: 0.05
            if n_menu_items is None:
                max_items_permitted = jp.floor(screen_size_with_margin[1] / height).astype(jp.int32)
                rng, rng_n_menu_items = jax.random.split(rng, 2)
                # n_menu_items = jax.random.choice(rng_n_menu_items, jp.arange(min_n_menu_items, jp.minimum(max_n_menu_items, max_items_permitted).astype(jp.int32) + 1))  #default: 4
                n_menu_items = jax.random.choice(rng_n_menu_items, jp.arange(min_n_menu_items, max_n_menu_items + 1))  #default: 4
                n_menu_items = jp.minimum(n_menu_items, max_items_permitted).astype(jp.int32)  #TODO: warning: larger values of n_menu_items might be assigned higher probability, due to clipping after random choice (which is required to avoid dynamic indexing)


            nodes_rel = jp.array([[0., 0.], [0., -(n_menu_items-1)*height], [width, -(n_menu_items-1)*height]])  #nodes_rel are defined in relative coordinates (x, y), with x-axis to the right and y-axis to the top; [0, 0] should correspond to starting point at the top left, so most top-left tunnel boundary point will be [width, 0]
            tunnel_size = None #not required, since widths and heights are specified for each node individually using the 'width_height_constraints' arg
            width_height_constraints = [("width", width), ("height", height), ("height", height)]
            total_size = jp.linalg.norm(nodes_rel, axis=0, ord=jp.inf) + 0.5 * jp.array([width, height])
            norm_ord = jp.inf  #use max-norm for distance computations/path normalisation

            if anchor_pos is None:
                if random_start_pos:
                    # Sample start pos (centred around screen_pos_topleft)
                    remaining_size = screen_size_with_margin - total_size
                    rng, rng_width_offset = jax.random.split(rng, 2)
                    start_width_offset = jax.random.uniform(rng_width_offset) * remaining_size[0]
                    rng, rng_height_offset = jax.random.split(rng, 2)
                    start_height_offset = jax.random.uniform(rng_height_offset) * remaining_size[1]
                    anchor_pos = screen_pos_topleft - 0.5 * jp.array([width, -(n_menu_items-1)*height]) - jp.array([start_width_offset, start_height_offset])
                else:
                    anchor_pos = screen_pos_center - 0.5 * jp.array([0.2, -0.15]) - 0.5 * jp.array([width, height])

            tunnel_checkpoints = jp.array([1.0])  #no intermediate checkpoints required for this task, i.e. theta can take any value between 0 and 1 during the entire episode
        
            # Store additional information
            tunnel_extras = {}
        elif task_type == "circle_0":
            screen_margin = jp.array([0.01, 0.01])
            screen_size_with_margin = screen_size - 2*screen_margin  #here, margin is equally distributed between top/bottom and left/right

            min_radius, max_radius = self.circle_min_radius, self.circle_max_radius
            min_width, max_width = self.circle_min_width, self.circle_max_width
            n_sample_points = self.circle_sample_points

            # Sample tunnel length and size
            if circle_radius is None:
                rng, rng_radius = jax.random.split(rng, 2)
                circle_radius = min_radius + jax.random.uniform(rng_radius) * (max_radius - min_radius)  #default: 0.75
                # tunnel_length = circle_radius*(2*jp.pi)
            if tunnel_size is None:
                rng, rng_width = jax.random.split(rng, 2)
                max_width_restricted = jp.minimum(max_width, jp.min(screen_size_with_margin)-2*circle_radius)  #constraint: (2*circle_radius+tunnel_size)<jp.min(screen_size_with_margin)
                tunnel_size = min_width + jax.random.uniform(rng_width) * jp.maximum((max_width_restricted - min_width), 0)  #default: 0.05

            theta_def = np.linspace(0, 1, n_sample_points)
            nodes_rel = circle_radius * np.array([np.sin(theta_def*2*np.pi), np.cos(theta_def*2*np.pi)]).T
            width_height_constraints = None
            total_size = (2 * circle_radius + tunnel_size) * jp.ones(2)
            norm_ord = 2  #use Euclidean norm for distance computations/path normalisation

            if anchor_pos is None:
                if random_start_pos:
                    # Sample start pos (centred around screen_pos_center)
                    remaining_size = screen_size_with_margin - total_size
                    rng, rng_width_offset = jax.random.split(rng, 2)
                    start_width_offset = -0.5*remaining_size[0] + jax.random.uniform(rng_width_offset) * remaining_size[0]
                    rng, rng_height_offset = jax.random.split(rng, 2)
                    start_height_offset = -0.5*remaining_size[1] + jax.random.uniform(rng_height_offset) * remaining_size[1]
                    anchor_pos = screen_pos_center + jp.array([start_width_offset, start_height_offset])
                else:
                    anchor_pos = screen_pos_center

            tunnel_checkpoints = jp.array([0.5, 1.])  #make sure to reach lower part of circle (theta=0.5) before task can be successfully completed
        
            # Store additional information
            # tunnel_extras = {"tunnel_center": anchor_pos,
            #                  "circle_radius": circle_radius,
            #                  "tunnel_size": tunnel_size}
            tunnel_extras = {}
        elif task_type == "spiral_0":
            n_sample_points = self.circle_sample_points
            start = 15
            end_range = self._config.task_config.spiral_end_range
            width_range = self._config.task_config.spiral_width_range
            flip = self._config.task_config.spiral_flip
            angle_rot = self._config.task_config.spiral_angle_rot
            rng, end_rng, width_rng = jax.random.split(rng, 3)
            if spiral_end is None:
                end = jax.random.uniform(end_rng, minval=end_range[0], maxval=end_range[1])
            else:
                end = spiral_end
            if spiral_width is None:
                width = jax.random.uniform(width_rng, minval=width_range[0], maxval=width_range[1])
            else:
                width = spiral_width
            theta_middle = jp.linspace((start)*jp.pi, (end+2)*jp.pi, n_sample_points)
            r_middle = spiral_r_middle(theta_middle, width)
            x_middle, y_middle = to_cartesian(theta_middle, r_middle)
            x_middle, y_middle, multiplier = normalise_to_max(x_middle, y_middle, maximum=0.3)
            if flip:
                x_middle = jp.flip(x_middle)
                y_middle = jp.flip(y_middle)
            if angle_rot:
                angle = jax.random.uniform(rng, minval=0, maxval=2*jp.pi)
                x_middle, y_middle = rotate(x_middle, y_middle, angle)
            nodes_rel = jp.stack([x_middle, y_middle], axis=-1)
            width_height_constraints = None
            norm_ord = 2
            thetas = jp.linspace(start*jp.pi, end*jp.pi, n_sample_points)
            r_outer = spiral_r(thetas, width)
            r_inner = spiral_r(thetas, width - 2*jp.pi)
            tunnel_size = multiplier * (r_outer - r_inner)
            if flip:
                tunnel_size = jp.flip(tunnel_size)
            if anchor_pos is None:
                anchor_pos = screen_pos_center
            tunnel_checkpoints = jp.array(self._config.task_config.spiral_checkpoints)
            
            # Store additional information
            tunnel_extras = {
                'r_inner': r_inner,
                'r_outer': r_outer,
                'multiplier': multiplier,
            }
            tunnel_extras = {}
        else:
            raise NotImplementedError(f"Task type {task_type} not implemented.")

        nodes = anchor_pos + jp.array([-1., 1.]) * nodes_rel  #map from relative node coordinates (x, y) to MuJoCo coordinates (y, z) using (z <- y, y <- (-x))
        nodes_left, nodes_right, theta_angle, angle = tunnel_from_nodes(nodes, tunnel_size=tunnel_size, width_height_constraints=width_height_constraints, ord=norm_ord)

        # interpolate nodes
        theta = jp.linspace(0, 1, len(nodes))
        # _interp_fct_left = scipy.interpolate.PchipInterpolator(theta, nodes_left, k=1)
        # _interp_fct_right = scipy.interpolate.make_interp_spline(theta, nodes_right, k=1)
        _interp_fct_left = interpax.PchipInterpolator(theta, nodes_left, check=False)
        _interp_fct_right = interpax.PchipInterpolator(theta, nodes_right, check=False)
        
        # discretize interpolated notes for efficient optimization
        buffer_theta = jp.linspace(0, 1, self.tunnel_buffer_size)
        buffer_nodes_left = _interp_fct_left(buffer_theta)
        buffer_nodes_right = _interp_fct_right(buffer_theta)

        # interpolate heading angles
        _interp_fct_angle = interpax.PchipInterpolator(theta_angle, angle, check=False)

        return {'tunnel_nodes': nodes, 
                'tunnel_nodes_left': nodes_left,
                'tunnel_nodes_right': nodes_right,
                'tunnel_boundary_parametrization': buffer_theta,
                'tunnel_boundary_left': buffer_nodes_left, 
                'tunnel_boundary_right': buffer_nodes_right,
                'tunnel_angle': angle,
                'tunnel_angle_theta': theta_angle,
                'tunnel_angle_interp': _interp_fct_angle,  #redundant with (tunnel_angle, tunnel_angle_theta); only stored for convenience and reduced computational workload (but the object type is not compatible with traced arrays, i.e., workarounds are required for domain randomization!)
                'tunnel_checkpoints': tunnel_checkpoints,
                'tunnel_extras': tunnel_extras,
        }

    def get_custom_tunnels_steeringlaw(self, rng: jax.Array, screen_pos_center: jax.Array,
                                       task_type: str ="menu_0", random_start_pos: bool = False, n_tunnels_per_ID: int = 1) -> dict[str, jax.Array]:
        tunnels_total = []
        max_attempts_per_tunnel = 50
        
        if task_type == "rectangle_0":
            ## vary lengths for fixed width
            IDs = [1, 2, 3, 4, 5, 6, 7, 8, 9, 10]
            W = 0.05

            for ID in IDs:
                combos = 0
                _attempts = 0
                while (combos < n_tunnels_per_ID) and (_attempts < max_attempts_per_tunnel):
                    rng, rng2 = jax.random.split(rng, 2)
                    L = ID * W
                    if self.rectangle_min_length <= L <= self.rectangle_max_length:
                        anchor_pos = None  #fixed: screen_pos_center; random: None
                        tunnel_info = self.get_custom_tunnel(rng2, screen_pos_center=screen_pos_center, task_type=self.task_type,
                                                             random_start_pos=random_start_pos,
                                                             tunnel_length=L, tunnel_size=W,
                                                             anchor_pos=anchor_pos)
                        combos += 1
                        _attempts = 0
                        # for i in range(10):
                        tunnels_total.append(tunnel_info)
                        print(f"Added path for ID {ID}, L {L}, W {W}")
                    _attempts +=1
                if _attempts == max_attempts_per_tunnel:
                    print(f"WARNING: Could not find any tunnel of ID {ID} that satisfies the size/width/... constraints from config file.")

            ## vary widths for fixed length
            IDs = [4, 5, 6, 7, 8, 9, 10, 11, 12, 13, 14, 15, 16, 17]
            L = 0.5

            for ID in IDs:
                combos = 0
                _attempts = 0
                while (combos < n_tunnels_per_ID) and (_attempts < max_attempts_per_tunnel):
                    rng, rng2 = jax.random.split(rng, 2)
                    W = L/ID
                    if self.rectangle_min_size <= W <= self.rectangle_max_size:
                        anchor_pos = None  #fixed: screen_pos_center; random: None
                        tunnel_info = self.get_custom_tunnel(rng2, screen_pos_center=screen_pos_center, task_type=self.task_type,
                                                             random_start_pos=random_start_pos,
                                                             width=L, height=W,
                                                             anchor_pos=anchor_pos)
                        combos += 1
                        _attempts = 0
                        # for i in range(10):
                        tunnels_total.append(tunnel_info)
                        print(f"Added path for ID {ID}, L {L}, W {W}")
                    _attempts +=1
                if _attempts == max_attempts_per_tunnel:
                    print(f"WARNING: Could not find any tunnel of ID {ID} that satisfies the size/width/... constraints from config file.")
        elif task_type == "menu_2":
            ## vary lengths for fixed width and number of menu items
            IDs = [5, 5.5, 6, 6.5, 7, 7.5, 8]  #based on Ahlström steering law!
            W = 0.075
            n_menu_items = 4

            for ID in IDs:
                combos = 0
                _attempts = 0
                while (combos < n_tunnels_per_ID) and (_attempts < max_attempts_per_tunnel):
                    rng, rng2 = jax.random.split(rng, 2)
                    if (n_menu_items < (ID**2 - 4 * n_menu_items)):  #otherwise we cannot find an appropriate height!
                        H = 2 * W / (jp.sqrt(ID**2 - 4 * n_menu_items))  #based on Accot and Zhai menu steering law!
                        if (self.menu_min_height <= H <= self.menu_max_height):
                            anchor_pos = None  #fixed: screen_pos_center; random: None
                            tunnel_info = self.get_custom_tunnel(rng2, screen_pos_center=screen_pos_center, task_type=self.task_type,
                                                                random_start_pos=random_start_pos,
                                                                width=W, height=H, n_menu_items=n_menu_items,
                                                                anchor_pos=anchor_pos)
                            combos += 1
                            _attempts = 0
                            # for i in range(10):
                            tunnels_total.append(tunnel_info)
                            print(f"Added path for ID {ID}, W {W}, H {H}, N ITEMS {n_menu_items}")
                    _attempts +=1
                if _attempts == max_attempts_per_tunnel:
                    print(f"WARNING: Could not find any tunnel of ID {ID} that satisfies the size/width/... constraints from config file.")
        elif task_type == "circle_0":
            IDs = [6, 7, 8, 9, 10, 11, 12]

            for ID in IDs:
                combos = 0
                _attempts = 0
                while (combos < n_tunnels_per_ID) and (_attempts < max_attempts_per_tunnel):
                    rng, rng2 = jax.random.split(rng, 2)
                    W = jax.random.uniform(rng, minval=self.circle_min_width, maxval=self.circle_max_width)
                    L = ID * W
                    circle_radius = (L) / (2 * jp.pi)
                    if self.circle_min_radius <= circle_radius <= self.circle_max_radius:
                        anchor_pos = screen_pos_center  #fixed: screen_pos_center; random: None
                        tunnel_info = self.get_custom_tunnel(rng2, screen_pos_center=screen_pos_center, task_type=self.task_type,
                                                             random_start_pos=random_start_pos,
                                                             circle_radius=circle_radius, tunnel_size=W,
                                                             anchor_pos=anchor_pos)
                        combos += 1
                        _attempts = 0
                        # for i in range(10):
                        tunnels_total.append(tunnel_info)
                        print(f"Added path for ID {ID}, L {L}, W {W}")
                    _attempts +=1
                if _attempts == max_attempts_per_tunnel:
                    print(f"WARNING: Could not find any tunnel of ID {ID} that satisfies the size/width/... constraints from config file.")

        #print(f"tunnels_total", tunnels_total)
        elif task_type == "spiral_0":
            spiral_endings = self._config.task_config.spiral_eval_endings
            spiral_widths = self._config.task_config.spiral_eval_widths

            for spiral_end in spiral_endings:
                for spiral_width in spiral_widths:
                    for _ in range(n_tunnels_per_ID):
                        rng, rng2 = jax.random.split(rng, 2)
                        tunnel_info = self.get_custom_tunnel(rng2, screen_pos_center=screen_pos_center, task_type=task_type,
                                                             spiral_end=spiral_end, spiral_width=spiral_width)
                        tunnels_total.append(tunnel_info)
                        print(f"Added path for spiral_end {spiral_end}, spiral_width {spiral_width}")
        print(f"Added {len(tunnels_total)} tunnels in total.")

        return tunnels_total

    def reset(self, rng, tunnel_infos=None, render_token=None):
        # jax.debug.print(f"RESET INIT")

        _, rng = jax.random.split(rng, 2)

        # Reset biomechanical model
        data = self._reset_bm_model(rng)
        screen_pos_center = data.site_xpos[self.screen_id][1:]

        # Reset last control (used for observations only)
        last_ctrl = jp.zeros(self._nu)
        # qacc = jp.zeros(len(self._independent_dofs))

        info = {"rng": rng,
                "last_ctrl": last_ctrl,
                # "qacc": qacc,
                "fingertip": data.site_xpos[self.fingertip_id],
                "path_percentage": 0.0,
                "phase_0_completed_steps": 0,
                "phase_1_completed_steps": 0,
                "completed_phase_0": 0.0,
                "completed_phase_1": 0.0,
                "current_node_segment_id": 0,
                "current_checkpoint_segment_id": 0,
                "remaining_timesteps": 1 + jp.round((self.max_duration - data.time)/self._config.ctrl_dt).astype(jp.int32),  #includes current time step
                }
        if tunnel_infos is None:
            info.update(self.get_custom_tunnel(rng, screen_pos_center=screen_pos_center, task_type=self.task_type, random_start_pos=self.random_start_pos))
        else:
            info.update(tunnel_infos)

        # Generate inital observations
        # TODO: move the following lines into MyoUserBase.reset?
        if self.vision:
            # TODO: do we need to update target information for rendering?
            # data = self.add_target_pos_to_data(data, info["target_pos"])
            info.update(self.generate_pixels(data, render_token=render_token))
        obs, info = self.get_obs_vec(data, info)  #update info from observation made

        reward, done = jp.zeros(2)
        metrics = {
            'completed_phase_0': 0.0,
            'completed_phase_1': 0.0,
            'dist': 0.0,
            'distance_phase_0': 0.0,
            'distance_phase_1': 0.0,
            'phase_1_x_dist': 0.0,
            #'con_0_close_to_start_pos: 0.0,
            #'con_0_touching_screen': 0.0,
            #'con_1_touching_screen': 0.0,
            #'con_1_crossed_line_y': 0.0,
            'percentage_achieved': 0.0,
            'distance_to_tunnel_bounds': 0.0,
            'softcons_for_bounds': 0.0,
            'out_of_bounds': 0.0,
            'jac_effort_reward': 0.0,
            #'neural_effort_reward': 0.0,
            'distance_reward': 0.0,
            'bonus_reward': 0.0,
            'touch_reward': 0.0,
            'tunnel_reward': 0.0,
            'not_touching': 0.0,
        }
        
        return State(data, obs, reward, done, metrics, info)
    
    def auto_reset(self, rng, info_before_reset, **kwargs):
        render_token = info_before_reset["render_token"] if self.vision else None
        return self.reset(rng, render_token=render_token, **kwargs)
    
    def eval_reset(self, rng, eval_id, **kwargs):
        """Reset function wrapper called by evaluate_policy."""
        # tunnel_infos = jax.tree.map(lambda x: x.at[eval_id].get(), self.SL_tunnel_infos)
        tunnel_infos = {}

        for k in self.SL_tunnel_infos_keys:
            tunnel_infos[k] = self.SL_tunnel_infos[k].at[eval_id].get()
        tunnel_extras = {}
        for k in self.SL_tunnel_infos_keys_extra:
            _val = self.SL_tunnel_infos[k].at[eval_id].get()
            if not jp.all(jp.isnan(_val)):  #a single jp.nan value is used for eval_ids that lack a specific key in tunnel_extras
                tunnel_extras[k] = _val
        tunnel_infos["tunnel_extras"] = tunnel_extras

        if ("tunnel_angle_theta" in self.SL_tunnel_infos_keys) and ("tunnel_angle" in self.SL_tunnel_infos_keys):
            tunnel_infos["tunnel_angle_interp"] = interpax.PchipInterpolator(tunnel_infos["tunnel_angle_theta"], tunnel_infos["tunnel_angle"], check=False)

        # _tunnel_infos_jp = self.SL_tunnel_infos.at[eval_id].get()
        # tunnel_infos = {}
        # tunnel_infos['bottom_line'] = _tunnel_position_jp[0]
        # tunnel_infos['top_line'] = _tunnel_position_jp[1]
        # tunnel_infos['start_line'] = _tunnel_position_jp[2]
        # tunnel_infos['end_line'] = _tunnel_position_jp[3]
        # tunnel_infos['screen_pos'] = _tunnel_position_jp[4]

        return self.reset(rng, tunnel_infos=tunnel_infos, **kwargs)
    
    def prepare_eval_rollout(self, rng, **kwargs):
        """Function that can be used to define random parameters to be used across multiple evaluation rollouts/resets.
        May return the number of evaluation episodes that should be rolled out (before this method should be called again)."""
        
        ## Setup evaluation episodes for Steering Law validation
        rng, rng2 = jax.random.split(rng, 2)
        # self.SL_tunnel_infos = jp.array(self.get_custom_tunnels_different_lengths(rng2, screen_pos=jp.array([0.532445, -0.27, 0.993])))
        # self.SL_tunnel_infos = jp.array(self.get_custom_tunnels_steeringlaw(rng2, screen_pos=jp.array([0.532445, -0.27, 0.993])))
        # self.SL_tunnel_infos = jp.array(self.get_custom_tunnels_different_lengths(rng2, screen_pos=jp.array([0.532445, -0.27, 0.993])) + 
        #                                     self.get_custom_tunnels_different_widths(rng2, screen_pos=jp.array([0.532445, -0.27, 0.993])))

        #TODO: hardcoded atm! should be data.site_xpos[self.screen_id][1:], but when this method is called, the data object has not yet been created
        screen_pos_center = jp.array([-0.27,  0.993], dtype=jp.float32)

        SL_tunnel_infos_list = self.get_custom_tunnels_steeringlaw(rng2, screen_pos_center=screen_pos_center, task_type=self.task_type, random_start_pos=self.random_start_pos)
        assert len(SL_tunnel_infos_list) > 0, f"For this task type ({self.task_type}), no tunnels have been returned."

        # check that all created instances share the same keys
        _key_list = [set(d.keys()) for d in SL_tunnel_infos_list]
        SL_tunnel_infos_keys = _key_list[0].intersection(*_key_list[1:])
        assert _key_list[0] == SL_tunnel_infos_keys, f"Not all created tunnel_info instances share the same keys! The following keys are missing from some instances: {_key_list[0] - SL_tunnel_infos_keys}"

        # merge list of dicts into one dict of jp.arrays (as these can be index with a traced int array), where first dimension corresponds to eval_id
        SL_tunnel_infos = {}
        for k in SL_tunnel_infos_keys:
            if not k in ("tunnel_angle_interp", "tunnel_extras"):
                SL_tunnel_infos[k] = jp.array(tuple(d[k] for d in SL_tunnel_infos_list))

        # store keys of tunnel_extras subdict separately, but unpack its values into the same level        
        _extra_key_list = [set(d["tunnel_extras"].keys()) if "tunnel_extras" in d.keys() else set() for d in SL_tunnel_infos_list]
        SL_tunnel_infos_keys_extra = _extra_key_list[0].union(*_extra_key_list[1:])
        for k in SL_tunnel_infos_keys_extra:
            SL_tunnel_infos[k] = jp.array(tuple(d["tunnel_extras"][k] if ("tunnel_extras" in d.keys()) and (k in d["tunnel_extras"].keys()) else jp.nan for d in SL_tunnel_infos_list))
        
        self.SL_tunnel_infos_keys = SL_tunnel_infos_keys - {"tunnel_extras", "tunnel_angle_interp"}
        self.SL_tunnel_infos = SL_tunnel_infos
        self.SL_tunnel_infos_keys_extra = SL_tunnel_infos_keys_extra
        return len(SL_tunnel_infos_list)

    def step(self, state: State, action: jp.ndarray) -> State:
        """Runs one timestep of the environment's dynamics."""
        # jax.debug.print('Step start - completed_phase_0: {}', state.info['completed_phase_0'])
        rng = state.info['rng']
        rng, rng_ctrl = jax.random.split(rng, 2)
        new_ctrl = self.get_ctrl(state, action, rng_ctrl)
        
        # step forward
        ## TODO: can we move parts of this code into MyoUserBase.step (as a super method)?
        data = mjx_env.step(self.mjx_model, state.data, new_ctrl, n_substeps=self.n_substeps)
        # if self.vision or self.eval_mode:
        #     self.update_target_visuals(target_pos=state.info['target_pos'], target_radius=state.info['target_radius'])

        # # collect observations and reward
        if self.vision:
            # TODO: do we need to update target information for rendering?
            # data = self.add_target_pos_to_data(data, state.info["target_pos"])
            pixels_dict = self.generate_pixels(data, state.info['render_token'])
            state.info.update(pixels_dict)
        obs_dict = self.get_obs_dict(data, state.info)
        obs_dict = self.update_obs_with_pixels(obs_dict, state.info)
        obs = self.obsdict2obsvec(obs_dict)
        
        rwd_dict = self.get_reward_dict(obs_dict)
        #rwd_dict, state.info = self.get_reward_dict(obs_dict, state.info)
        _updated_info = self.update_info(state.info, obs_dict)
        _, _updated_info['rng'] = jax.random.split(rng, 2) #update rng after each step to ensure variability across steps
        state.replace(info=_updated_info)
        
        #done = rwd_dict['done']
        #jax.debug.print('self.terminate_out_of_bounds {}', self.terminate_out_of_bounds)
        done = self.terminate_out_of_bounds * jp.logical_or(rwd_dict['done'], rwd_dict["truncated"]).astype(jp.float32) + (1-self.terminate_out_of_bounds)*rwd_dict['done']
        
        # auxiliary variables used to aggregate certain metrics at the last step of an episode only
        # #TODO: allow for option in EpisodeWrapper to log final/mean/sum metrics
        truncated_timeout = data.time >= self.max_duration
        last_step_of_episode = jp.logical_or(done, truncated_timeout)

        state.metrics.update(
            completed_phase_0 = obs_dict["completed_phase_0"],
            completed_phase_1 = obs_dict["completed_phase_1"],
            dist = obs_dict["dist"],
            distance_phase_0 = obs_dict["distance_phase_0"],
            distance_phase_1 = obs_dict["distance_phase_1"],
            phase_1_x_dist = obs_dict["phase_1_x_dist"],
            #con_0_close_to_start_pos = obs_dict["con_0_close_to_start_pos"],
            #con_0_touching_screen = obs_dict["con_0_touching_screen"],
            #con_1_touching_screen = obs_dict["con_1_touching_screen"],
            #con_1_crossed_line_y = obs_dict["con_1_crossed_line_y"],
            percentage_achieved = last_step_of_episode * obs_dict["path_percentage"],
            distance_to_tunnel_bounds = obs_dict["distance_to_tunnel_bounds"],
            softcons_for_bounds = obs_dict["softcons_for_bounds"],
            out_of_bounds = 1.-obs_dict["con_0_1_within_tunnel_limits"],
            not_touching = 1. * (1.0 - obs_dict["con_1_touching_screen"]) * obs_dict["completed_phase_0"],
            jac_effort_reward = rwd_dict["jac_effort"]*self.weighted_reward_keys['jac_effort'],
            #neural_effort_reward = rwd_dict["neural_effort"]*self.weighted_reward_keys['neural_effort'],
            distance_reward = rwd_dict['reach']*self.weighted_reward_keys['reach'],
            bonus_reward = rwd_dict['bonus_1']*self.weighted_reward_keys['bonus_1'],
            touch_reward = rwd_dict['phase_1_touch']*self.weighted_reward_keys['phase_1_touch'],
            #tunnel_reward = rwd_dict['phase_1_tunnel']*self.weighted_reward_keys['phase_1_tunnel'],
            tunnel_reward = self.weighted_reward_keys['phase_1_tunnel']*(1.*(1.-obs_dict['completed_phase_1'])*(obs_dict['completed_phase_0']*(-obs_dict['softcons_for_bounds']**self.weighted_reward_keys['power_for_softcons']) + (1.-obs_dict['completed_phase_0'])*(-1.)))
        )

        # return self.forward(**kwargs)

        return state.replace(
            data=data, obs=obs, reward=rwd_dict['dense'], done=done
        )
    

    def update_task_visuals(self, mj_model, state):
        screen_pos = state.data.site_xpos[self.screen_id]
        nodes, _, _, _ = state.info["tunnel_nodes"], state.info["tunnel_boundary_left"], state.info["tunnel_boundary_right"], state.info["tunnel_boundary_parametrization"] 
        nodes_left, nodes_right = state.info["tunnel_nodes_left"], state.info["tunnel_nodes_right"]

        n_connectors = len(nodes) - 1
        rel_vec = np.array([-1, 0])  #use [-1, 0] as reference vector for horizontal axis (i.e. x-axis in relevative plane coordinates), as global y-axis used as x-coordinate points to left in MuJoCo

        mid_points_left = 0.5*(nodes_left[:-1] + nodes_left[1:])
        connector_vecs_left = nodes_left[1:] - nodes_left[:-1]
        segment_lengths_left = np.linalg.norm(connector_vecs_left, axis=1)
        segments_angles_left = np.array([(np.arctan2(-(cross2d(_vec, rel_vec)), np.dot(_vec, rel_vec)) + np.pi) % (2*np.pi) - np.pi for _vec in connector_vecs_left])

        mid_points_right = 0.5*(nodes_right[:-1] + nodes_right[1:])
        connector_vecs_right = nodes_right[1:] - nodes_right[:-1]
        segment_lengths_right = np.linalg.norm(connector_vecs_right, axis=1)
        segments_angles_right = np.array([(np.arctan2(-(cross2d(_vec, rel_vec)), np.dot(_vec, rel_vec)) + np.pi) % (2*np.pi) - np.pi for _vec in connector_vecs_right])

        for i in range(n_connectors):
            # left segments
            mj_model.site(f"line_{i}").pos[1:] = mid_points_left[i] - screen_pos[1:]
            mj_model.site(f"line_{i}").size[1] = 0.5*segment_lengths_left[i]  # Use y-dimension for length
            mj_model.site(f"line_{i}").size[2] = 0.005  # Keep fixed width in z-dimension
            # Convert angle to quaternion rotation around x-axis
            quat = Rotation.from_euler("x", segments_angles_left[i]).as_quat(canonical=True)
            mj_model.site(f"line_{i}").quat[:] = np.array([quat[3], quat[0], quat[1], quat[2]])  # Convert to scalar-first format
            mj_model.site(f"line_{i}").rgba[:] = np.array([1., 0., 0., 0.8])

            # right segments
            mj_model.site(f"line_{n_connectors+i}").pos[1:] = mid_points_right[i] - screen_pos[1:]
            mj_model.site(f"line_{n_connectors+i}").size[1] = 0.5*segment_lengths_right[i]  # Use y-dimension for length
            mj_model.site(f"line_{n_connectors+i}").size[2] = 0.005  # Keep fixed width in z-dimension
            # Convert angle to quaternion rotation around x-axis
            quat = Rotation.from_euler("x", segments_angles_right[i]).as_quat(canonical=True)
            mj_model.site(f"line_{n_connectors+i}").quat[:] = np.array([quat[3], quat[0], quat[1], quat[2]])  # Convert to scalar-first format
            mj_model.site(f"line_{n_connectors+i}").rgba[:] = np.array([0., 1., 0., 0.8])

        # if self.task_type == "menu_0":
        #     n_connectors = len(nodes) - 1
        #     rel_vec = np.array([-1, 0])  #use [-1, 0] as reference vector for horizontal axis (i.e. x-axis in relevative plane coordinates), as global y-axis used as x-coordinate points to left in MuJoCo

        #     mid_points_left = 0.5*(nodes_left[:-1] + nodes_left[1:])
        #     connector_vecs_left = nodes_left[1:] - nodes_left[:-1]
        #     segment_lengths_left = np.linalg.norm(connector_vecs_left, axis=1)
        #     segments_angles_left = np.array([(np.arctan2(-(cross2d(_vec, rel_vec)), np.dot(_vec, rel_vec)) + np.pi) % (2*np.pi) - np.pi for _vec in connector_vecs_left])

        #     mid_points_right = 0.5*(nodes_right[:-1] + nodes_right[1:])
        #     connector_vecs_right = nodes_right[1:] - nodes_right[:-1]
        #     segment_lengths_right = np.linalg.norm(connector_vecs_right, axis=1)
        #     segments_angles_right = np.array([(np.arctan2(-(cross2d(_vec, rel_vec)), np.dot(_vec, rel_vec)) + np.pi) % (2*np.pi) - np.pi for _vec in connector_vecs_right])

        #     # TODO: this workaround only works for perfectly vertical and/or horizontal boundaries; in other cases, a fix is needed that allows to change site orientation on the fly...  
        #     # For example, we could wrap each site into a body and apply all transformations to the body rather than to the site
        #     # Also, how to render arbitrarily curved paths?
        #     height_width_indices_left = 1 + (np.abs(segments_angles_left // (np.pi/2)).astype(int))
        #     height_width_indices_right = 1 + (np.abs(segments_angles_right // (np.pi/2)).astype(int))

        #     for i in range(n_connectors):
        #         # left segments
        #         mj_model.site(f"line_{i}").pos[1:] = mid_points_left[i] - screen_pos[1:]
        #         mj_model.site(f"line_{i}").size[height_width_indices_left[i]] = 0.5*segment_lengths_left[i]
        #         # mj_model.site(f"line_{i}").quat[:] = scipy.spatial.transform.Rotation.from_euler("x", segments_angles_left[i]).as_quat(scalar_first=True)
        #         mj_model.site(f"line_{i}").rgba[:] = np.array([1., 0., 0., 0.8])

        #         # right segments
        #         mj_model.site(f"line_{n_connectors+i}").pos[1:] = mid_points_right[i] - screen_pos[1:]
        #         mj_model.site(f"line_{n_connectors+i}").size[height_width_indices_right[i]] = 0.5*segment_lengths_right[i]
        #         # mj_model.site(f"line_{n_connectors+i}").quat[:] = scipy.spatial.transform.Rotation.from_euler("x", segments_angles_right[i]).as_quat(scalar_first=True)
        #         mj_model.site(f"line_{n_connectors+i}").rgba[:] = np.array([1., 0., 0., 0.8])
        # elif self.task_type == "circle_0":
        #     tunnel_center, circle_radius, tunnel_size = state.info["tunnel_extras"]["tunnel_center"], state.info["tunnel_extras"]["circle_radius"], state.info["tunnel_extras"]["tunnel_size"]
        #     inner_radius, outer_radius = circle_radius - 0.5* tunnel_size, circle_radius + 0.5* tunnel_size

        #     # outer circle boundary
        #     mj_model.site("circle_0").pos[1:] = tunnel_center - screen_pos[1:]
        #     mj_model.site("circle_0").size[0] = outer_radius
        #     mj_model.site("circle_0").rgba[:] = np.array([0., 1., 0., 0.8])
            
        #     # inner circle boundary
        #     mj_model.site("circle_1").pos[1:] = tunnel_center - screen_pos[1:]
        #     mj_model.site("circle_1").size[0] = inner_radius
        #     mj_model.site("circle_1").rgba[:] = np.array([1., 0., 0., 0.8])

        # start pos
        mj_model.site("refpos_0").pos[1:] = nodes[0] - screen_pos[1:]
        mj_model.site("refpos_0").rgba[:] = np.array([0., 1., 0., 0.8])

        # end pos
        mj_model.site("refpos_1").pos[1:] = nodes[-1] - screen_pos[1:]
        mj_model.site("refpos_1").rgba[:] = np.array([0., 0., 1., 0.8])

    def calculate_metrics(self, rollout, eval_metrics_keys={}, task_type=None):
        if task_type is None:
            task_type = self._config.task_config.type

        eval_metrics = calculate_steering_laws(rollout, task_type)

        return eval_metrics<|MERGE_RESOLUTION|>--- conflicted
+++ resolved
@@ -551,14 +551,9 @@
         }
 
     def get_custom_tunnel(self, rng: jax.Array, screen_pos_center: jax.Array,
-<<<<<<< HEAD
                           task_type="menu_0", random_start_pos=False,
-                          width=None, height=None, n_menu_items=None, tunnel_length=None, circle_radius=None, tunnel_size=None, anchor_pos=None) -> dict[str, jax.Array]:
-=======
-                          task_type="menu_0",
                           width=None, height=None, n_menu_items=None, tunnel_length=None, circle_radius=None, tunnel_size=None, anchor_pos=None,
                           spiral_end=None, spiral_width=None) -> dict[str, jax.Array]:
->>>>>>> 507b497f
         
         screen_size = self.mj_model.site(self.screen_id).size[1:]
         screen_pos_topleft = screen_pos_center + 0.5*screen_size  #top-left corner of screen is used as anchor [0, 0] in nodes_rel below
