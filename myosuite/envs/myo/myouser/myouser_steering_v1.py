--- conflicted
+++ resolved
@@ -658,16 +658,11 @@
             r_outer = spiral_r(thetas, width)
             r_inner = spiral_r(thetas, width - 2*jp.pi)
             tunnel_size = multiplier * (r_outer - r_inner)
-<<<<<<< HEAD
             if self._config.task_config.spiral_flip:
                 tunnel_size = jp.flip(tunnel_size)
             start_pos = screen_pos_center
             # Setting checkpoints to 10% intervals of the spiral
             tunnel_checkpoints = jp.array(self._config.task_config.spiral_checkpoints)
-=======
-            start_pos = jp.array([x_middle[0], y_middle[0]]) + screen_pos_center_left
-            tunnel_checkpoints = jp.array([0.1, 0.2, 0.3, 0.4, 0.5, 0.6, 0.7, 0.8, 0.9, 1.])
->>>>>>> 29319d7a
             
             # Store additional information
             tunnel_extras = {}
