# Copyright 2025 DeepMind Technologies Limited
#
# Licensed under the Apache License, Version 2.0 (the "License");
# you may not use this file except in compliance with the License.
# You may obtain a copy of the License at
#
#     http://www.apache.org/licenses/LICENSE-2.0
#
# Unless required by applicable law or agreed to in writing, software
# distributed under the License is distributed on an "AS IS" BASIS,
# WITHOUT WARRANTIES OR CONDITIONS OF ANY KIND, either express or implied.
# See the License for the specific language governing permissions and
# limitations under the License.
# ==============================================================================
"""Base class for MyoUser Arm Steering model."""
import collections
import numpy as np
import interpax

import jax
import jax.numpy as jp
from ml_collections import config_dict
import mujoco
from mujoco import mjx
from mujoco_playground import State

from mujoco_playground._src import mjx_env
import scipy  # Several helper functions are only visible under _src
from myosuite.envs.myo.fatigue import CumulativeFatigue
from myosuite.envs.myo.myouser.base import MyoUserBase, BaseEnvConfig
from myosuite.envs.myo.myouser.utils_steering import cross2d, distance_to_tunnel, tunnel_from_nodes, find_body_by_name, spiral_r_middle, to_cartesian, normalise_to_max, spiral_r
from dataclasses import dataclass, field
from typing import List, Dict
from sklearn.linear_model import LinearRegression
from sklearn.metrics import r2_score
from scipy.spatial.transform import Rotation

@dataclass
class MenuSteeringTaskConfig:
    type: str = "menu_0"
    distance_reach_metric_coefficient: float = 10.
    screen_distance_x: float = 0.5
    screen_friction: float = 0.1
    ee_name: str = "fingertip"
    obs_keys: List[str] = field(default_factory=lambda: ['qpos', 'qvel', 'qacc', 'fingertip', 'act'])
    omni_keys: List[str] = field(default_factory=lambda: ['screen_pos', 'completed_phase_0_arr', 'target', 'path_percentage', 'distance_to_tunnel_bounds', 'path_angle'])  #TODO: update
    weighted_reward_keys: Dict[str, float] = field(default_factory=lambda: {
        "reach": 10,
        "bonus_1": 50,
        "phase_1_touch": 1, #10,
        "phase_1_tunnel": 0,
        "neural_effort": 0,
        "jac_effort": 0,
        "power_for_softcons": 15,
        "truncated": -10,
        "truncated_progress": 0, #-20,
        "bonus_inside_path": 3,
    })
    max_duration: float = 4.
    max_trials: int = 1
    reset_type: str = "epsilon_uniform"
    menu_min_width: float = 0.05
    menu_max_width: float = 0.1
    menu_min_height: float = 0.03
    menu_max_height: float = 0.08
    circle_min_radius: float = 0.05
    circle_max_radius: float = 0.16
    circle_min_width: float = 0.03
    circle_max_width: float = 0.2
    circle_sample_points: int = 21
    terminate_out_of_bounds: float = 1.0
    min_dwell_phase_0: float = 0.
    min_dwell_phase_1: float = 0.
    tunnel_buffer_size: int = 101

@dataclass
class MenuSteeringEnvConfig(BaseEnvConfig):
    env_name: str = "MyoUserMenuSteering"
    model_path: str = "myosuite/envs/myo/assets/arm/mobl_arms_index_menu_steering_myouser.xml"
    task_config: MenuSteeringTaskConfig = field(default_factory=lambda: MenuSteeringTaskConfig())

def default_config() -> config_dict.ConfigDict:
    #TODO: update/make use of env_config parameters!
    env_config = config_dict.create(
        # model_path="myosuite/simhive/uitb_sim/mobl_arms_index_eepos_pointing.xml",
        model_path="myosuite/envs/myo/assets/arm/mobl_arms_index_steering_myouser.xml",
        # model_path="myosuite/envs/myo/assets/arm/mobl_arms_index_myoarm_reaching_myouser.xml",
        # model_path="myosuite/envs/myo/assets/arm/myoarm_reaching_myouser.xml",  #rf"../assets/arm/myoarm_relocate.xml"
        #TODO: use 'wrapper' xml file in assets rather than raw simhive file
        ctrl_dt=0.002 * 25,  # Each control step is 25 physics steps
        sim_dt=0.002,
        vision_mode='',
        vision=config_dict.create(
            # vision_mode="rgbd",
            gpu_id=0,
            render_batch_size=1024,
            num_worlds=1024,
            render_width=120,  #64,
            render_height=120,  #64,
            use_rasterizer=False,
            enabled_geom_groups=[0, 1, 2],
            enabled_cameras=[0],
        ),
        muscle_config=config_dict.create(
            muscle_condition=None,
            sex=None,
            control_type="default",   #"default", "relative"
            noise_params=config_dict.create(
                sigdepnoise_type=None,
                sigdepnoise_level=0.103,
                constantnoise_type=None,
                constantnoise_level=0.185,
            ),
        ),
        
        task_config=config_dict.create(
            distance_reach_metric_coefficient=10.,
            screen_distance_x=0.5,  #0.59
            screen_friction=0.1,
            obs_keys=['qpos', 'qvel', 'qacc', 'fingertip', 'act'], 
            omni_keys=['screen_pos', 'completed_phase_0_arr', 'target'],  #TODO: update!
            weighted_reward_keys=config_dict.create(
                reach=1,
                # bonus_0=0,
                bonus_1=10,
                phase_1_touch=10,
                phase_1_tunnel=10,  #-2,
                neural_effort=0.0,  #1e-4,
                jac_effort=0.05,
                truncated=-10, #0
                truncated_progress=-20,
                bonus_inside_path=0.0,
                
                # ## old reward fct. (florian's branch):
                # reach=1,
                # bonus_0_old=5,
                # bonus_1_old=12,
            ),
            max_duration=4., # timelimit per trial, in seconds
            max_trials=1,  # num of trials per episode
            reset_type="range_uniform",
        ),
        eval_mode=False,
        # episode_length=400,
    )

    rl_config = config_dict.create(
        num_timesteps=15_000_000,  #50_000_000,
        log_training_metrics=True,
        num_evals=0,  #16,
        reward_scaling=0.1,
        # episode_length=env_config.episode_length,
        episode_length=int(env_config.task_config.max_duration / env_config.ctrl_dt),  #TODO: fix, as this dependency is not automatically updated...
        clipping_epsilon=0.3,
        normalize_observations=True,
        action_repeat=1,
        unroll_length=10,
        num_minibatches=8,  #128,  #32
        num_updates_per_batch=8,  #2,  #8
        num_resets_per_eval=1,
        discounting=0.97,
        learning_rate=3e-4,
        entropy_cost=0.001,
        num_envs=1024,  #8192,
        batch_size=128,  #512,
        max_grad_norm=1.0,
        network_factory=config_dict.create(
            policy_hidden_layer_sizes=(256, 256),
            value_hidden_layer_sizes=(256, 256),
            # policy_obs_key="state",
            # value_obs_key="state",
            # distribution_type="tanh",
        )
    )
    env_config["ppo_config"] = rl_config
    return env_config


class MyoUserMenuSteering(MyoUserBase): 
    def modify_mj_model(self, mj_model):
        default_screen_distance_x = 0.50  #distance from humphant body; corresponds to default screen pos[0] value in xml file

        mj_model.body('screen').pos[0] += self._config.task_config.screen_distance_x - default_screen_distance_x
        mj_model.geom('screen').friction = self._config.task_config.screen_friction
        if any([mj_model.geom(i).name=='fingertip_contact' for i in range(mj_model.ngeom)]):
            mj_model.geom('fingertip_contact').friction = self._config.task_config.screen_friction
        return mj_model
        
    def add_lines(self, spec:mujoco.MjSpec):
        screen = find_body_by_name(spec, "screen")
        if self._config.task_config.type == "menu_0":
            n_lines = 12
        elif self._config.task_config.type in ["circle_0", "spiral_0"]:
            circle_sample_points = self._config.task_config.circle_sample_points
            n_lines = 2 * (circle_sample_points - 1)
        print(f"Added {n_lines}")
        for i in range(n_lines):
            screen.add_site(pos=[-0.01, 0.25, 0.2], size=[0.001, 0.005, 0.01], name=f"line_{i}", rgba=[0, 0, 0, 0], type=mujoco._enums.mjtGeom(6), euler=[np.pi/2, 0, 0])

    def preprocess_spec(self, spec:mujoco.MjSpec):
        self.add_lines(spec)
        for geom in spec.geoms:
            if (geom.type == mujoco.mjtGeom.mjGEOM_CYLINDER) or (geom.type == mujoco.mjtGeom.mjGEOM_ELLIPSOID):
                geom.conaffinity = 0
                geom.contype = 0
                print(f"Disabled contacts for cylinder geom named \"{geom.name}\"")
        
        return spec    
   
    def _setup(self):
        """Task specific setup"""
        super()._setup()
        self.task_type = self._config.task_config.type
        self.max_duration = self._config.task_config.max_duration

        # Prepare observation components
        self.obs_keys = self._config.task_config.obs_keys
        self.omni_keys = self._config.task_config.omni_keys
        #TODO: call _prepare_vision() before _setup()?
        if not self._config.vision.enabled:
            print(f"No vision, so adding {self.omni_keys} to obs_keys")
            for key in self.omni_keys:
                if key not in self.obs_keys:
                    self.obs_keys.append(key)
        else:
            print(f"Vision, so not adding {self.omni_keys} to obs_keys")
        print(f"Obs keys: {self.obs_keys}")

        # Prepare reward keys
        self.weighted_reward_keys = self._config.task_config.weighted_reward_keys

        self.screen_id = self._mj_model.site("screen").id
        # self.top_line_id = self._mj_model.site("top_line").id
        # self.bottom_line_id = self._mj_model.site("bottom_line").id
        # self.start_line_id = self._mj_model.site("start_line").id
        # self.end_line_id = self._mj_model.site("end_line").id

        self.ee_name = self._config.task_config.ee_name
        self.fingertip_id = self._mj_model.site(self.ee_name).id

        #self._shoulder_id = mujoco.mj_name2id(model, mujoco.mjtObj.mjOBJ_JOINT, "shoulder_rot")
        #self._elbow_id = mujoco.mj_name2id(model, mujoco.mjtObj.mjOBJ_JOINT, "elbow_flexion")
        # self.screen_touch_id = self._mj_model.sensor("screen_touch").id

        #TODO: once contact sensors are integrated, check if the fingertip_geom is needed or not

        self.distance_reach_metric_coefficient = self._config.task_config.distance_reach_metric_coefficient

        # Currently hardcoded
        self.menu_min_width = self._config.task_config.menu_min_width
        self.menu_max_width = self._config.task_config.menu_max_width
        self.menu_min_height = self._config.task_config.menu_min_height
        self.menu_max_height = self._config.task_config.menu_max_height
        self.circle_min_radius = self._config.task_config.circle_min_radius
        self.circle_max_radius = self._config.task_config.circle_max_radius
        self.circle_min_width = self._config.task_config.circle_min_width
        self.circle_max_width = self._config.task_config.circle_max_width
        self.circle_sample_points = self._config.task_config.circle_sample_points
        # self.bottom = self._config.task_config.bottom
        # self.top = self._config.task_config.top
        # self.left = self._config.task_config.left
        # self.right = self._config.task_config.right

        # self.opt_warmstart = True  #self._config.task_config.opt_warmstart
        self.tunnel_buffer_size = self._config.task_config.tunnel_buffer_size
        self.terminate_out_of_bounds = self._config.task_config.terminate_out_of_bounds
        self.min_dwell_phase_0 = self._config.task_config.min_dwell_phase_0
        self.phase_0_completed_min_steps = max(np.ceil(self._config.task_config.min_dwell_phase_0 / self._config.ctrl_dt).astype(int), 1)
        self.min_dwell_phase_1 = self._config.task_config.min_dwell_phase_1
        self.phase_1_completed_min_steps = max(np.ceil(self._config.task_config.min_dwell_phase_1 / self._config.ctrl_dt).astype(int), 1)

    # def _prepare_after_init(self, data):
    #     super()._prepare_after_init(data)
        # # Define target origin, relative to which target positions will be generated
        # self.target_coordinates_origin = data.site_xpos[mujoco.mj_name2id(self.mj_model, mujoco.mjtObj.mjOBJ_SITE, self.reach_settings.ref_site)].copy() + jp.array(self.reach_settings.target_origin_rel)  #jp.zeros(3,)

    def get_obs_dict(self, data, info):
        rng = info['rng']

        obs_dict = {}
        obs_dict['time'] = jp.array(data.time)
        
        # Normalise qpos
        jnt_range = self._mj_model.jnt_range[self._independent_joints]
        qpos = data.qpos[self._independent_qpos].copy()
        qpos = (qpos - jnt_range[:, 0]) / (jnt_range[:, 1] - jnt_range[:, 0])
        qpos = (qpos - 0.5) * 2
        obs_dict['qpos'] = qpos

        # Get qvel, qacc
        obs_dict['qvel'] = data.qvel[self._independent_dofs].copy()  #*self.dt
        obs_dict['qacc'] = data.qacc[self._independent_dofs].copy()

        # Normalise act
        if self._na > 0:
            obs_dict['act']  = (data.act - 0.5) * 2
        
        # Store current control input/qacc state
        obs_dict['last_ctrl'] = data.ctrl.copy()
        # obs_dict['previous_qacc'] = info['qacc'].copy()

        # End-effector and target position - read current position from data instead of cached info
        obs_dict['fingertip'] = data.site_xpos[self.fingertip_id]
        obs_dict['screen_pos'] = data.site_xpos[self.screen_id]

        # # # Read positions directly from current data instead of stale info
        # obs_dict['end_line'] = info['end_line']
        # obs_dict['top_line'] = info['top_line']
        # obs_dict['bottom_line'] = info['bottom_line']
        # obs_dict['touching_screen'] = data.sensordata[self.screen_touch_id] > 0.0

        phase_0_completed_steps = info['phase_0_completed_steps']
        phase_1_completed_steps = info['phase_1_completed_steps']
        completed_phase_0 = info['completed_phase_0']
        completed_phase_1 = info['completed_phase_1']
        ee_pos = obs_dict['fingertip']
        current_checkpoint_theta = info["tunnel_checkpoints"][info["current_checkpoint_segment_id"]]
        previous_checkpoint_theta = 0. + (info["current_checkpoint_segment_id"] > 0) * info["tunnel_checkpoints"][info["current_checkpoint_segment_id"] - 1]
        tunnel_current_theta_max = jp.minimum(current_checkpoint_theta + 0.05, 1.)  #allow for 5% more, to ensure that checkpoint condition "theta_closest >= current_checkpoint_theta" can be satisfied below
        tunnel_current_theta_min = jp.maximum(previous_checkpoint_theta - 0.25, 0.)  #set lower bound to 25% less, as soon as checkpoint condition "theta_closest >= current_checkpoint_theta" has been satisfied below (provides better distance rewards when going the way back)

        # if self.opt_warmstart:
        #     distance_to_tunnel_bounds, theta_closest_left, theta_closest_right = distance_to_tunnel(ee_pos[1:], _interp_fct_left=info['tunnel_boundary_left'], _interp_fct_right=info['tunnel_boundary_right'], theta_init=info['path_percentage'])
        distance_to_tunnel_bounds, theta_closest_left, theta_closest_right, left_bound_closest, right_bound_closest = distance_to_tunnel(ee_pos[1:], buffer_theta=info['tunnel_boundary_parametrization'], 
                                                                                                                                         buffer_nodes_left=info['tunnel_boundary_left'], buffer_nodes_right=info['tunnel_boundary_right'],
                                                                                                                                         theta_min=tunnel_current_theta_min, theta_max=tunnel_current_theta_max)
        obs_dict["left_bound_closest"] = left_bound_closest
        obs_dict["right_bound_closest"] = right_bound_closest

        theta_closest = 0.5 * (theta_closest_left + theta_closest_right)  #TODO: ensure this also works when out of bounds! (e.g., take theta of closer boundary only, depending on task rules)
        obs_dict["path_percentage"] = theta_closest * completed_phase_0

        # start_line = obs_dict['start_line']
        # end_line = obs_dict['end_line']
        # bottom_line_z = obs_dict['bottom_line'][2]
        # top_line_z = obs_dict['top_line'][2]
        # path_length = jp.linalg.norm(end_line[1] - start_line[1])
        # path_width = jp.linalg.norm(top_line_z - bottom_line_z)
        
        nodes = info['tunnel_nodes']
        start_pos = jp.array([obs_dict['screen_pos'][0], *nodes[0]])
        # end_pos = nodes[-1]
        dist_to_start_line = jp.linalg.norm(ee_pos - start_pos, axis=-1)
        node_connections = nodes[1:] - nodes[:-1]
        path_length = jp.sum(jp.linalg.norm(node_connections, axis=1))
        current_node_segment_id = jp.floor(theta_closest * (len(nodes) - 1)).astype(jp.int32)
        current_node_segment_percentage = jp.mod(theta_closest * (len(nodes) - 1), 1)
        # dist_to_end_line = (1. - current_node_segment_percentage) * jp.linalg.norm(node_connections[current_node_segment_id]) + jp.sum(jp.linalg.norm(node_connections[current_node_segment_id+1:], axis=1))
        ## TODO: debug/verify the following line!
        dist_to_end_line = jp.sum(jp.linalg.norm((((1. - current_node_segment_percentage) * (jp.arange(len(node_connections)) == current_node_segment_id)) + 1. * (jp.arange(len(node_connections)) > current_node_segment_id)).reshape(-1, 1) * node_connections, axis=1))
        # dist_to_end_line = jp.linalg.norm(ee_pos[1] - end_pos[1])  #TODO: generalise by measuring 3D distance rather than horizontal distance?
        obs_dict["nodes"] = info['tunnel_nodes']

        # Update phase immediately based on current position
        touching_screen_phase_0 = 1 *(jp.linalg.norm(ee_pos[0] - obs_dict['screen_pos'][0]) <= 0.01)
        within_tunnel_limits = distance_to_tunnel_bounds >= 0
        phase_0_completed_now = touching_screen_phase_0 * within_tunnel_limits
        phase_0_completed_steps = (phase_0_completed_steps + 1) * phase_0_completed_now
        completed_phase_0 = completed_phase_0 + (1 - completed_phase_0) * (phase_0_completed_steps >= self.phase_0_completed_min_steps)
        
        phase_1_x_dist = jp.linalg.norm(ee_pos[0] - obs_dict['screen_pos'][0])
        touching_screen_phase_1 = 1 * (phase_1_x_dist <= 0.01)
        inside_tunnel = completed_phase_0 * touching_screen_phase_1 * within_tunnel_limits

        # select next checkpoint segment if checkpoint has been reached
        current_checkpoint_segment_id = (info["current_checkpoint_segment_id"] + 1 * (theta_closest >= current_checkpoint_theta) * inside_tunnel).astype(jp.int32)

        crossed_end_line = theta_closest >= 1
        phase_1_completed_now = inside_tunnel * crossed_end_line
        phase_1_completed_steps = (phase_1_completed_steps + 1) * phase_1_completed_now
        completed_phase_1 = completed_phase_1 + (1 - completed_phase_1) * (phase_1_completed_steps >= self.phase_1_completed_min_steps)   

        current_path_size = jp.linalg.norm(right_bound_closest - left_bound_closest) #TODO: only use this value when inside tunnel? easier way to get path size?
        ## TODO: should we penalize distance to tunnel bounds relative to tunnel size or in absolute terms? 
        softcons_for_bounds = jp.clip(jp.abs(distance_to_tunnel_bounds) / (current_path_size / 2), 0, 1)
        
        # Reset phase 0 when phase 1 is done (and episode ends)
        ## TODO: delay this update to the step function, to ensure consistency between different observations (e.g. when defining the reward function)?
        completed_phase_0 = completed_phase_0 * (1. - completed_phase_1)

        obs_dict["con_0_touching_screen"] = touching_screen_phase_0
        obs_dict["con_0_1_within_tunnel_limits"] = within_tunnel_limits 
        obs_dict["completed_phase_0"] = completed_phase_0
        obs_dict['completed_phase_0_arr'] = jp.array([completed_phase_0])
        obs_dict["con_1_inside_tunnel"] = inside_tunnel
        obs_dict["con_1_crossed_end_line"] = crossed_end_line
        obs_dict["con_1_touching_screen"] = touching_screen_phase_1
        obs_dict["completed_phase_1"] = completed_phase_1
        obs_dict["softcons_for_bounds"] = softcons_for_bounds
        obs_dict["distance_to_tunnel_bounds"] = distance_to_tunnel_bounds

        ## Compute distances

        phase_0_distance = dist_to_start_line + path_length
        phase_1_distance = dist_to_end_line
        dist = completed_phase_0 * phase_1_distance + (1. - completed_phase_0) * phase_0_distance
        
        obs_dict["path_length"] = path_length
        obs_dict["distance_phase_0"] = (1. - completed_phase_0) * phase_0_distance
        obs_dict["distance_phase_1"] = completed_phase_0 * phase_1_distance
        obs_dict["dist"] = dist
        obs_dict["phase_1_x_dist"] = phase_1_x_dist

        ## Additional observations
        ## WARNING: 'target' is only 2D, in contrast to MyoUserSteering (x/depth component is omitted)
        obs_dict['target'] = completed_phase_0 * nodes[1+current_node_segment_id] + (1. - completed_phase_0) * nodes[0]
        obs_dict['start_pos'] = nodes[0]
        obs_dict["path_angle"] = info["tunnel_angle_interp"](theta_closest)
        # obs_dict["completed_phase_0_first"] = (1. - info["completed_phase_0"]) * (obs_dict["completed_phase_0"])
        # obs_dict["completed_phase_1_first"] = (1. - info["completed_phase_1"]) * (obs_dict["completed_phase_1"])
        obs_dict["phase_0_completed_steps"] = phase_0_completed_steps
        obs_dict["phase_1_completed_steps"] = phase_1_completed_steps
        obs_dict["current_node_segment_id"] = current_node_segment_id
        obs_dict["current_checkpoint_segment_id"] = current_checkpoint_segment_id
        obs_dict["remaining_timesteps"] = 1 + jp.round((self.max_duration - data.time)/self._config.ctrl_dt).astype(jp.int32)  #includes current time step

        return obs_dict
    
    def update_info(self, info, obs_dict):
        # TODO: is this really needed? can we drop (almost all) info keys?
        info['last_ctrl'] = obs_dict['last_ctrl']
        # info['qacc'] = obs_dict['qacc']
        # info['motor_act'] = obs_dict['motor_act']
        info['fingertip'] = obs_dict['fingertip']
        info["path_percentage"] = obs_dict["path_percentage"]
        info["phase_0_completed_steps"] = obs_dict["phase_0_completed_steps"]
        info["phase_1_completed_steps"] = obs_dict["phase_1_completed_steps"]
        info['completed_phase_0'] = obs_dict['completed_phase_0']
        info['completed_phase_1'] = obs_dict['completed_phase_1']
        info["current_node_segment_id"] = obs_dict["current_node_segment_id"]
        info["current_checkpoint_segment_id"] = obs_dict["current_checkpoint_segment_id"]
        info["remaining_timesteps"] = obs_dict["remaining_timesteps"]

        return info
    
    def get_reward_dict(self, obs_dict):#, info):

        ctrl_magnitude = jp.linalg.norm(obs_dict['last_ctrl'], axis=-1)

        # Give some intermediate reward for transitioning from phase 0 to phase 1 but only when finger is touching the
        # start line when in phase 0   

        rwd_dict = collections.OrderedDict((
            # Optional Keys
            # ('reach',   1.*(jp.exp(-obs_dict["dist"]*self.distance_reach_metric_coefficient) - 1.)/self.distance_reach_metric_coefficient),  #-1.*reach_dist)
            ('reach',   1.*(1.-(obs_dict['phase_1_completed_steps']>0))*(obs_dict["path_length"] - obs_dict["dist"])/(obs_dict["path_length"])),  #-1.*reach_dist)
            #('bonus_0',   1.*(1.-obs_dict['completed_phase_1'])*((1.-obs_dict['completed_phase_0'])*(obs_dict['con_0_touching_screen']))),  #TODO: possible alternative: give one-time bonus when obs_dict['completed_phase_0_first']==True
            ('bonus_1',   1.*(obs_dict['completed_phase_1'])*(obs_dict['remaining_timesteps'])),  #TODO :use obs_dict['completed_phase_1_first'] instead?
            ('phase_1_touch',   1.*(obs_dict['completed_phase_0']*(-obs_dict['phase_1_x_dist']) + (1.-obs_dict['completed_phase_0'])*(-0.3))),
            #('phase_1_touch',   -1.*(obs_dict['completed_phase_0']*(1-obs_dict['con_1_touching_screen']) + (1.-obs_dict['completed_phase_0'])*(0.5))),
            #('phase_1_tunnel', 1.*(1.-obs_dict['completed_phase_1'])*(obs_dict['completed_phase_0']*(-obs_dict['softcons_for_bounds']**15) + (1.-obs_dict['completed_phase_0'])*(-1.))),
            ('neural_effort', -1.*(ctrl_magnitude ** 2)),
            ('jac_effort', -1.* self.get_jac_effort_costs(obs_dict)),
            ('truncated', 1.*(1.-obs_dict["con_0_1_within_tunnel_limits"])*obs_dict["completed_phase_0"]),#jp.logical_or(,(1.0 - obs_dict["con_1_touching_screen"]) * obs_dict["completed_phase_0"])
            ('truncated_progress', 1.*(1.-obs_dict["con_0_1_within_tunnel_limits"])*obs_dict['completed_phase_0']*(1.-obs_dict['path_percentage'])),
            ('bonus_inside_path', 1.*obs_dict['con_1_inside_tunnel']),
            # # Must keys
            ('done',    1.*(obs_dict['completed_phase_1'])), #np.any(reach_dist > far_th))),
        ))

        #TODO: fix this; should go into default dict above
        power_softcons = self.weighted_reward_keys['power_for_softcons']
        phase_1_tunnel_weight = self.weighted_reward_keys['phase_1_tunnel']

        exclude = {"power_for_softcons", "phase_1_tunnel"}

        rwd_dict['dense'] = jp.sum(
            jp.array([wt * rwd_dict[key] for key, wt in self.weighted_reward_keys.items() if key not in exclude]), axis=0) + phase_1_tunnel_weight*(1.*(1.-obs_dict['completed_phase_1'])*(obs_dict['completed_phase_0']*(-obs_dict['softcons_for_bounds']**power_softcons) + (1.-obs_dict['completed_phase_0'])*(-0.3)))

        return rwd_dict
    
    def get_jac_effort_costs(self, obs_dict):
        r_effort = 0.00198*jp.linalg.norm(obs_dict['last_ctrl'])**2 
        r_jacc = 6.67e-6*jp.linalg.norm(obs_dict['qacc'][self._independent_dofs])**2 

        effort_cost = r_effort + r_jacc
        
        return effort_cost
    
    def get_ejk_effort_costs(self, obs_dict):
        r_effort = jp.mean(obs_dict['last_ctrl'])

        qacc = obs_dict['qacc']
        r_jerk = (jp.norm(qacc - obs_dict['previous_qacc']) / self.sim_dt) / 100000.0

        shoulder_ang_vel = obs_dict['qvel'][self._shoulder_id]
        elbow_ang_vel    = obs_dict['qvel'][self._elbow_id]

        shoulder_torque = obs_dict['last_ctrl'][self._shoulder_id]
        elbow_torque    = obs_dict['last_ctrl'][self._elbow_id]

        r_work = (jp.abs(shoulder_ang_vel * shoulder_torque) + jp.abs(elbow_ang_vel * elbow_torque)) / 100.0

        effort_cost = (0.8*r_effort + 6.4*r_jerk + 0.8*r_work) / 8.0

        return effort_cost, qacc

    @staticmethod
    def get_tunnel_limits(rng, low, high, min_size, max_size):
        rng1, rng2 = jax.random.split(rng, 2)
        small_low = low
        small_high = high - min_size
        small_line = jax.random.uniform(rng1) * (small_high - small_low) + small_low
        large_low = small_line + min_size
        large_high = jp.minimum(small_line + max_size, high)
        large_line = jax.random.uniform(rng2) * (large_high - large_low) + large_low

        return small_line, large_line
    
    def get_relevant_positions(self, data: mjx.Data) -> dict[str, jax.Array]:
        return {
            'fingertip': data.site_xpos[self.fingertip_id],
            'screen_pos': data.site_xpos[self.screen_id],
            # 'top_line': data.site_xpos[self.top_line_id],
            # 'bottom_line': data.site_xpos[self.bottom_line_id],
            # 'start_line': data.site_xpos[self.start_line_id],
            # 'end_line': data.site_xpos[self.end_line_id],
        }

    def get_custom_tunnel(self, rng: jax.Array, data: mjx.Data,
                          task_type="menu_0") -> dict[str, jax.Array]:
        
        screen_size = self.mj_model.site(self.screen_id).size[1:]
        screen_pos_center = data.site_xpos[self.screen_id][1:]
        screen_pos_topleft = screen_pos_center + 0.5*screen_size  #top-left corner of screen is used as anchor [0, 0] in nodes_rel below
        screen_pos_center_left = screen_pos_center + 0.5*jp.array([screen_size[0], 0])

        if task_type == "menu_0":
            screen_margin = jp.array([0.05, 0.05])
            screen_size_with_margin = screen_size - screen_margin  #here, margin is completely used for top-left corner

            min_width, max_width = self.menu_min_width, self.menu_max_width
            min_height, max_height = self.menu_min_height, self.menu_max_height

            # Sample tunnel size
            rng1, rng2 = jax.random.split(rng, 2)
            rng2, rng_width = jax.random.split(rng2, 2)
            width = min_width + jax.random.uniform(rng_width) * (2/3)*(max_width - min_width)  #default: 0.08
            rng2, rng_height = jax.random.split(rng2, 2)
            height = min_height + jax.random.uniform(rng_height) * (max_height - min_height)  #default: 0.05

            nodes_rel = jp.array([[0., 0.], [0., -0.15], [0.2, -0.15], [0.2, -0.3], [0.3, -0.3]])  #nodes_rel are defined in relative coordinates (x, y), with x-axis to the right and y-axis to the top; [0, 0] should correspond to starting point at the top left, so most top-left tunnel boundary point will be [-1.5*width, 0]
            tunnel_size = None #not required, since widths and heights are specified for each node individually using the 'width_height_constraints' arg
            width_height_constraints = [("width", 1.5*width), ("height", height), ("width", width), ("height", height), ("height", height)]
            total_size = jp.linalg.norm(nodes_rel, axis=0, ord=jp.inf) + 0.5 * jp.array([1.5*width, height])
            norm_ord = jp.inf  #use max-norm for distance computations/path normalisation

            # Sample start pos (centred around screen_pos_topleft)
            remaining_size = screen_size_with_margin - total_size
            rng1, rng_width_offset = jax.random.split(rng1, 2)
            start_width_offset = jax.random.uniform(rng_width_offset) * remaining_size[0]
            rng1, rng_height_offset = jax.random.split(rng1, 2)
            start_height_offset = jax.random.uniform(rng_height_offset) * remaining_size[1]
            start_pos = screen_pos_topleft - 0.5 * jp.array([1.5*width, height]) - jp.array([start_width_offset, start_height_offset])

            tunnel_checkpoints = jp.array([1.0])  #no intermediate checkpoints required for this task, i.e. theta can take any value between 0 and 1 during the entire episode
        
            # Store additional information
            tunnel_extras = {}

        if task_type == "menu_1":
            screen_margin = jp.array([0.1, 0.1])
            screen_size_with_margin = screen_size - screen_margin  #here, margin is completely used for top-left corner

            min_width, max_width = self.menu_min_width, self.menu_max_width
            min_height, max_height = self.menu_min_height, self.menu_max_height

            # Sample tunnel size
            rng1, rng2 = jax.random.split(rng, 2)
            rng2, rng_width = jax.random.split(rng2, 2)
            width = min_width + jax.random.uniform(rng_width) * (max_width - min_width)  #default: 0.08
            rng2, rng_height = jax.random.split(rng2, 2)
            height = min_height + jax.random.uniform(rng_height) * (max_height - min_height)  #default: 0.05

            nodes_rel = jp.array([[0., 0.], [0., -0.15], [0.2, -0.15]])  #nodes_rel are defined in relative coordinates (x, y), with x-axis to the right and y-axis to the top; [0, 0] should correspond to starting point at the top left, so most top-left tunnel boundary point will be [width, 0]
            tunnel_size = None #not required, since widths and heights are specified for each node individually using the 'width_height_constraints' arg
            width_height_constraints = [("width", width), ("height", height), ("height", height)]
            total_size = jp.linalg.norm(nodes_rel, axis=0, ord=jp.inf) + 0.5 * jp.array([width, height])
            norm_ord = jp.inf  #use max-norm for distance computations/path normalisation

            # Sample start pos (centred around screen_pos_topleft)
            remaining_size = screen_size_with_margin - total_size
            rng1, rng_width_offset = jax.random.split(rng1, 2)
            start_width_offset = jax.random.uniform(rng_width_offset) * remaining_size[0]
            rng1, rng_height_offset = jax.random.split(rng1, 2)
            start_height_offset = jax.random.uniform(rng_height_offset) * remaining_size[1]
            start_pos = screen_pos_topleft - 0.5 * jp.array([width, height]) - jp.array([start_width_offset, start_height_offset])

            tunnel_checkpoints = jp.array([1.0])  #no intermediate checkpoints required for this task, i.e. theta can take any value between 0 and 1 during the entire episode
        
            # Store additional information
            tunnel_extras = {}
        elif task_type == "circle_0":
            screen_margin = jp.array([0.01, 0.01])
            screen_size_with_margin = screen_size - 2*screen_margin  #here, margin is equally distributed between top/bottom and left/right

            min_radius, max_radius = self.circle_min_radius, self.circle_max_radius
            min_width, max_width = self.circle_min_width, self.circle_max_width
            n_sample_points = self.circle_sample_points

            # Sample tunnel length and size
            rng1, rng2 = jax.random.split(rng, 2)
            rng2, rng_radius = jax.random.split(rng2, 2)
            circle_radius = min_radius + jax.random.uniform(rng_radius) * (max_radius - min_radius)  #default: 0.75
            # tunnel_length = circle_radius*(2*jp.pi)
            rng2, rng_width = jax.random.split(rng2, 2)
            max_width_restricted = jp.minimum(max_width, jp.min(screen_size_with_margin)-2*circle_radius)  #constraint: (2*circle_radius+tunnel_size)<jp.min(screen_size_with_margin)
            tunnel_size = min_width + jax.random.uniform(rng_width) * jp.maximum((max_width_restricted - min_width), 0)  #default: 0.05

            theta_def = np.linspace(0, 1, n_sample_points)
            nodes_rel = circle_radius * np.array([np.sin(theta_def*2*np.pi), np.cos(theta_def*2*np.pi)]).T
            width_height_constraints = None
            total_size = (2 * circle_radius + tunnel_size) * jp.ones(2)
            norm_ord = 2  #use Euclidean norm for distance computations/path normalisation

            # Sample start pos (centred around screen_pos_center)
            remaining_size = screen_size_with_margin - total_size
            rng1, rng_width_offset = jax.random.split(rng1, 2)
            start_width_offset = -0.5*remaining_size[0] + jax.random.uniform(rng_width_offset) * remaining_size[0]
            rng1, rng_height_offset = jax.random.split(rng1, 2)
            start_height_offset = -0.5*remaining_size[1] + jax.random.uniform(rng_height_offset) * remaining_size[1]
            start_pos = screen_pos_center + jp.array([start_width_offset, start_height_offset])

            tunnel_checkpoints = jp.array([0.5, 1.])  #make sure to reach lower part of circle (theta=0.5) before task can be successfully completed
<<<<<<< HEAD
        elif task_type == "spiral_0":
            n_sample_points = self.circle_sample_points
            start = 15
            end = 10
            width = 2
            theta_middle = jp.linspace((start)*jp.pi, (end+2)*jp.pi, n_sample_points)
            r_middle = spiral_r_middle(theta_middle, width)
            x_middle, y_middle = to_cartesian(theta_middle, r_middle)
            x_middle, y_middle, multiplier = normalise_to_max(x_middle, y_middle, maximum=0.3)
            nodes_rel = jp.stack([x_middle, y_middle], axis=-1)
            print(f"nodes_rel.shape: {nodes_rel.shape}")
            width_height_constraints = None
            norm_ord = 2
            thetas = jp.linspace(start*jp.pi, end*jp.pi, n_sample_points)
            r_outer = spiral_r(thetas, width)
            r_inner = spiral_r(thetas, width - 2*jp.pi)
            tunnel_size = multiplier * (r_outer - r_inner)
            start_pos = jp.array([x_middle[0], y_middle[0]]) + screen_pos_center_left
            tunnel_checkpoints = jp.array([1.]) 

=======
        
            # Store additional information
            tunnel_extras = {"tunnel_center": start_pos,
                             "circle_radius": circle_radius,
                             "tunnel_size": tunnel_size}
>>>>>>> b1313f99
        else:
            raise NotImplementedError(f"Task type {task_type} not implemented.")

        nodes = start_pos + jp.array([-1., 1.]) * nodes_rel  #map from relative node coordinates (x, y) to MuJoCo coordinates (y, z) using (z <- y, y <- (-x))
        nodes_left, nodes_right, theta_angle, angle = tunnel_from_nodes(nodes, tunnel_size=tunnel_size, width_height_constraints=width_height_constraints, ord=norm_ord)

        # interpolate nodes
        theta = jp.linspace(0, 1, len(nodes))
        # _interp_fct_left = scipy.interpolate.PchipInterpolator(theta, nodes_left, k=1)
        # _interp_fct_right = scipy.interpolate.make_interp_spline(theta, nodes_right, k=1)
        _interp_fct_left = interpax.PchipInterpolator(theta, nodes_left, check=False)
        _interp_fct_right = interpax.PchipInterpolator(theta, nodes_right, check=False)
        
        # discretize interpolated notes for efficient optimization
        buffer_theta = jp.linspace(0, 1, self.tunnel_buffer_size)
        buffer_nodes_left = _interp_fct_left(buffer_theta)
        buffer_nodes_right = _interp_fct_right(buffer_theta)

        # interpolate heading angles
        _interp_fct_angle = interpax.PchipInterpolator(theta_angle, angle, check=False)

        return {'tunnel_nodes': nodes, 
                'tunnel_nodes_left': nodes_left,
                'tunnel_nodes_right': nodes_right,
                'tunnel_boundary_parametrization': buffer_theta,
                'tunnel_boundary_left': buffer_nodes_left, 
                'tunnel_boundary_right': buffer_nodes_right,
                'tunnel_angle_interp': _interp_fct_angle,
                'tunnel_checkpoints': tunnel_checkpoints,
                'tunnel_extras': tunnel_extras,
        }

    def get_custom_tunnels_steeringlaw(self, rng: jax.Array, screen_pos: jax.Array) -> dict[str, jax.Array]:
        tunnel_positions_total  = []
        IDs = [1, 2, 3, 4, 5]
        L_min, L_max = 0.05, 0.5
        W_min, W_max = 0.07, 0.6
        right = 0.3
        for ID in IDs:
            combos = 0
            while combos < 1:
                rng, rng2 = jax.random.split(rng, 2)
                W = jax.random.uniform(rng, minval=W_min, maxval=W_max)
                L = ID * W
                if L_min <= L <= L_max:
                    tunnel_positions = []  #{}
                    left, bottom, top = self.random_positions_steeringlaw(rng2, L, W, right)
                    width_midway = (left + right) / 2
                    height_midway = (top + bottom) / 2
                    tunnel_positions.append(screen_pos + jp.array([0., width_midway, bottom]))
                    tunnel_positions.append(screen_pos + jp.array([0., width_midway, top]))
                    tunnel_positions.append(screen_pos + jp.array([0., right, height_midway]))
                    tunnel_positions.append(screen_pos + jp.array([0., left, height_midway]))
                    tunnel_positions.append(screen_pos)
                    combos += 1

                    for i in range(20):
                        tunnel_positions_total.append(tunnel_positions)
        return tunnel_positions_total

    def reset(self, rng, render_token=None):
        # jax.debug.print(f"RESET INIT")

        _, rng = jax.random.split(rng, 2)

        # Reset biomechanical model
        data = self._reset_bm_model(rng)
        
        # Reset last control (used for observations only)
        last_ctrl = jp.zeros(self._nu)
        qacc = jp.zeros(len(self._independent_dofs))

        info = {"rng": rng,
                "last_ctrl": last_ctrl,
                # "qacc": qacc,
                "fingertip": data.site_xpos[self.fingertip_id],
                "path_percentage": 0.0,
                "phase_0_completed_steps": 0,
                "phase_1_completed_steps": 0,
                "completed_phase_0": 0.0,
                "completed_phase_1": 0.0,
                "current_node_segment_id": 0,
                "current_checkpoint_segment_id": 0,
                "remaining_timesteps": 1 + jp.round((self.max_duration - data.time)/self._config.ctrl_dt).astype(jp.int32),  #includes current time step
                }
        info.update(self.get_custom_tunnel(rng, data, task_type=self.task_type))
        # if tunnel_positions is None:
        #     info.update(self.get_custom_tunnel(rng, data, task_type=self.task_type))
        # else:
        #     info.update(tunnel_positions)

        # Generate inital observations
        # TODO: move the following lines into MyoUserBase.reset?
        if self.vision:
            # TODO: do we need to update target information for rendering?
            # data = self.add_target_pos_to_data(data, info["target_pos"])
            info.update(self.generate_pixels(data, render_token=render_token))
        obs, info = self.get_obs_vec(data, info)  #update info from observation made

        reward, done = jp.zeros(2)
        metrics = {
            'completed_phase_0': 0.0,
            'completed_phase_1': 0.0,
            'dist': 0.0,
            'distance_phase_0': 0.0,
            'distance_phase_1': 0.0,
            'phase_1_x_dist': 0.0,
            #'con_0_touching_screen': 0.0,
            #'con_1_touching_screen': 0.0,
            #'con_1_crossed_line_y': 0.0,
            'percentage_achieved': 0.0,
            'distance_to_tunnel_bounds': 0.0,
            'softcons_for_bounds': 0.0,
            'out_of_bounds': 0.0,
            'jac_effort_reward': 0.0,
            #'neural_effort_reward': 0.0,
            'distance_reward': 0.0,
            'bonus_reward': 0.0,
            'touch_reward': 0.0,
            'tunnel_reward': 0.0,
            'not_touching': 0.0,
        }
        
        return State(data, obs, reward, done, metrics, info)
    
    def auto_reset(self, rng, info_before_reset, **kwargs):
        render_token = info_before_reset["render_token"] if self.vision else None
        return self.reset(rng, render_token=render_token, **kwargs)
    
    def eval_reset(self, rng, eval_id, **kwargs):
        return self.reset(rng, **kwargs)
        raise NotImplementedError()
        """Reset function wrapper called by evaluate_policy."""
        _tunnel_position_jp = self.SL_tunnel_positions.at[eval_id].get()
        tunnel_positions = {}
        # tunnel_positions['bottom_line'] = _tunnel_position_jp[0]
        # tunnel_positions['top_line'] = _tunnel_position_jp[1]
        # tunnel_positions['start_line'] = _tunnel_position_jp[2]
        # tunnel_positions['end_line'] = _tunnel_position_jp[3]
        # tunnel_positions['screen_pos'] = _tunnel_position_jp[4]

        return self.reset(rng, tunnel_positions=tunnel_positions, **kwargs)
    
    # def prepare_eval_rollout(self, rng, **kwargs):
    #     """Function that can be used to define random parameters to be used across multiple evaluation rollouts/resets.
    #     May return the number of evaluation episodes that should be rolled out (before this method should be called again)."""
        
    #     ## Setup evaluation episodes for Steering Law validation
    #     rng, rng2 = jax.random.split(rng, 2)
    #     # self.SL_tunnel_positions = jp.array(self.get_custom_tunnels_different_lengths(rng2, screen_pos=jp.array([0.532445, -0.27, 0.993])))
    #     # self.SL_tunnel_positions = jp.array(self.get_custom_tunnels_steeringlaw(rng2, screen_pos=jp.array([0.532445, -0.27, 0.993])))
    #     self.SL_tunnel_positions = jp.array(self.get_custom_tunnels_different_lengths(rng2, screen_pos=jp.array([0.532445, -0.27, 0.993])) + 
    #                                         self.get_custom_tunnels_different_widths(rng2, screen_pos=jp.array([0.532445, -0.27, 0.993])))

    #     return len(self.SL_tunnel_positions)

    def step(self, state: State, action: jp.ndarray) -> State:
        """Runs one timestep of the environment's dynamics."""
        # jax.debug.print('Step start - completed_phase_0: {}', state.info['completed_phase_0'])
        rng = state.info['rng']
        rng, rng_ctrl = jax.random.split(rng, 2)
        new_ctrl = self.get_ctrl(state, action, rng_ctrl)
        
        # step forward
        ## TODO: can we move parts of this code into MyoUserBase.step (as a super method)?
        data = mjx_env.step(self.mjx_model, state.data, new_ctrl, n_substeps=self.n_substeps)
        # if self.vision or self.eval_mode:
        #     self.update_target_visuals(target_pos=state.info['target_pos'], target_radius=state.info['target_radius'])

        # # collect observations and reward
        if self.vision:
            # TODO: do we need to update target information for rendering?
            # data = self.add_target_pos_to_data(data, state.info["target_pos"])
            pixels_dict = self.generate_pixels(data, state.info['render_token'])
            state.info.update(pixels_dict)
        obs_dict = self.get_obs_dict(data, state.info)
        obs_dict = self.update_obs_with_pixels(obs_dict, state.info)
        obs = self.obsdict2obsvec(obs_dict)
        
        rwd_dict = self.get_reward_dict(obs_dict)
        #rwd_dict, state.info = self.get_reward_dict(obs_dict, state.info)
        _updated_info = self.update_info(state.info, obs_dict)
        _, _updated_info['rng'] = jax.random.split(rng, 2) #update rng after each step to ensure variability across steps
        state.replace(info=_updated_info)
        
        #done = rwd_dict['done']
        #jax.debug.print('self.terminate_out_of_bounds {}', self.terminate_out_of_bounds)
        done = self.terminate_out_of_bounds * jp.logical_or(rwd_dict['done'], rwd_dict["truncated"]).astype(jp.float32) + (1-self.terminate_out_of_bounds)*rwd_dict['done']
        
        # auxiliary variables used to aggregate certain metrics at the last step of an episode only
        # #TODO: allow for option in EpisodeWrapper to log final/mean/sum metrics
        truncated_timeout = data.time >= self.max_duration
        last_step_of_episode = jp.logical_or(done, truncated_timeout)

        state.metrics.update(
            completed_phase_0 = obs_dict["completed_phase_0"],
            completed_phase_1 = obs_dict["completed_phase_1"],
            dist = obs_dict["dist"],
            distance_phase_0 = obs_dict["distance_phase_0"],
            distance_phase_1 = obs_dict["distance_phase_1"],
            phase_1_x_dist = obs_dict["phase_1_x_dist"],
            #con_0_touching_screen = obs_dict["con_0_touching_screen"],
            #con_1_touching_screen = obs_dict["con_1_touching_screen"],
            #con_1_crossed_line_y = obs_dict["con_1_crossed_line_y"],
            percentage_achieved = last_step_of_episode * obs_dict["path_percentage"],
            distance_to_tunnel_bounds = obs_dict["distance_to_tunnel_bounds"],
            softcons_for_bounds = obs_dict["softcons_for_bounds"],
            out_of_bounds = 1.-obs_dict["con_0_1_within_tunnel_limits"],
            not_touching = 1. * (1.0 - obs_dict["con_1_touching_screen"]) * obs_dict["completed_phase_0"],
            jac_effort_reward = rwd_dict["jac_effort"]*self.weighted_reward_keys['jac_effort'],
            #neural_effort_reward = rwd_dict["neural_effort"]*self.weighted_reward_keys['neural_effort'],
            distance_reward = rwd_dict['reach']*self.weighted_reward_keys['reach'],
            bonus_reward = rwd_dict['bonus_1']*self.weighted_reward_keys['bonus_1'],
            touch_reward = rwd_dict['phase_1_touch']*self.weighted_reward_keys['phase_1_touch'],
            #tunnel_reward = rwd_dict['phase_1_tunnel']*self.weighted_reward_keys['phase_1_tunnel'],
            tunnel_reward = self.weighted_reward_keys['phase_1_tunnel']*(1.*(1.-obs_dict['completed_phase_1'])*(obs_dict['completed_phase_0']*(-obs_dict['softcons_for_bounds']**self.weighted_reward_keys['power_for_softcons']) + (1.-obs_dict['completed_phase_0'])*(-1.)))
        )

        # return self.forward(**kwargs)

        return state.replace(
            data=data, obs=obs, reward=rwd_dict['dense'], done=done
        )
    

    def update_task_visuals(self, mj_model, state):
        screen_pos = state.data.site_xpos[self.screen_id]
        nodes, _, _, _ = state.info["tunnel_nodes"], state.info["tunnel_boundary_left"], state.info["tunnel_boundary_right"], state.info["tunnel_boundary_parametrization"] 
        nodes_left, nodes_right = state.info["tunnel_nodes_left"], state.info["tunnel_nodes_right"]
<<<<<<< HEAD

        n_connectors = len(nodes) - 1
        rel_vec = np.array([-1, 0])  #use [-1, 0] as reference vector for horizontal axis (i.e. x-axis in relevative plane coordinates), as global y-axis used as x-coordinate points to left in MuJoCo

        mid_points_left = 0.5*(nodes_left[:-1] + nodes_left[1:])
        connector_vecs_left = nodes_left[1:] - nodes_left[:-1]
        segment_lengths_left = np.linalg.norm(connector_vecs_left, axis=1)
        segments_angles_left = np.array([(np.arctan2(-(cross2d(_vec, rel_vec)), np.dot(_vec, rel_vec)) + np.pi) % (2*np.pi) - np.pi for _vec in connector_vecs_left])

        mid_points_right = 0.5*(nodes_right[:-1] + nodes_right[1:])
        connector_vecs_right = nodes_right[1:] - nodes_right[:-1]
        segment_lengths_right = np.linalg.norm(connector_vecs_right, axis=1)
        segments_angles_right = np.array([(np.arctan2(-(cross2d(_vec, rel_vec)), np.dot(_vec, rel_vec)) + np.pi) % (2*np.pi) - np.pi for _vec in connector_vecs_right])

        for i in range(n_connectors):
            # left segments
            mj_model.site(f"line_{i}").pos[1:] = mid_points_left[i] - screen_pos[1:]
            mj_model.site(f"line_{i}").size[1] = 0.5*segment_lengths_left[i]  # Use y-dimension for length
            mj_model.site(f"line_{i}").size[2] = 0.005  # Keep fixed width in z-dimension
            # Convert angle to quaternion rotation around x-axis
            quat = Rotation.from_euler("x", segments_angles_left[i]).as_quat(canonical=True)
            mj_model.site(f"line_{i}").quat[:] = np.array([quat[3], quat[0], quat[1], quat[2]])  # Convert to scalar-first format
            mj_model.site(f"line_{i}").rgba[:] = np.array([1., 0., 0., 0.8])

            # right segments
            mj_model.site(f"line_{n_connectors+i}").pos[1:] = mid_points_right[i] - screen_pos[1:]
            mj_model.site(f"line_{n_connectors+i}").size[1] = 0.5*segment_lengths_right[i]  # Use y-dimension for length
            mj_model.site(f"line_{n_connectors+i}").size[2] = 0.005  # Keep fixed width in z-dimension
            # Convert angle to quaternion rotation around x-axis
            quat = Rotation.from_euler("x", segments_angles_right[i]).as_quat(canonical=True)
            mj_model.site(f"line_{n_connectors+i}").quat[:] = np.array([quat[3], quat[0], quat[1], quat[2]])  # Convert to scalar-first format
            mj_model.site(f"line_{n_connectors+i}").rgba[:] = np.array([0., 1., 0., 0.8])
=======
        if self.task_type == "menu_0":

            n_connectors = len(nodes) - 1
            rel_vec = np.array([-1, 0])  #use [-1, 0] as reference vector for horizontal axis (i.e. x-axis in relevative plane coordinates), as global y-axis used as x-coordinate points to left in MuJoCo

            mid_points_left = 0.5*(nodes_left[:-1] + nodes_left[1:])
            connector_vecs_left = nodes_left[1:] - nodes_left[:-1]
            segment_lengths_left = np.linalg.norm(connector_vecs_left, axis=1)
            segments_angles_left = np.array([(np.arctan2(-(cross2d(_vec, rel_vec)), np.dot(_vec, rel_vec)) + np.pi) % (2*np.pi) - np.pi for _vec in connector_vecs_left])

            mid_points_right = 0.5*(nodes_right[:-1] + nodes_right[1:])
            connector_vecs_right = nodes_right[1:] - nodes_right[:-1]
            segment_lengths_right = np.linalg.norm(connector_vecs_right, axis=1)
            segments_angles_right = np.array([(np.arctan2(-(cross2d(_vec, rel_vec)), np.dot(_vec, rel_vec)) + np.pi) % (2*np.pi) - np.pi for _vec in connector_vecs_right])

            # TODO: this workaround only works for perfectly vertical and/or horizontal boundaries; in other cases, a fix is needed that allows to change site orientation on the fly...  
            # For example, we could wrap each site into a body and apply all transformations to the body rather than to the site
            # Also, how to render arbitrarily curved paths?
            height_width_indices_left = 1 + (np.abs(segments_angles_left // (np.pi/2)).astype(int))
            height_width_indices_right = 1 + (np.abs(segments_angles_right // (np.pi/2)).astype(int))

            for i in range(n_connectors):
                # left segments
                mj_model.site(f"line_{i}").pos[1:] = mid_points_left[i] - screen_pos[1:]
                mj_model.site(f"line_{i}").size[height_width_indices_left[i]] = 0.5*segment_lengths_left[i]
                # mj_model.site(f"line_{i}").quat[:] = scipy.spatial.transform.Rotation.from_euler("x", segments_angles_left[i]).as_quat(scalar_first=True)
                mj_model.site(f"line_{i}").rgba[:] = np.array([1., 0., 0., 0.8])

                # right segments
                mj_model.site(f"line_{n_connectors+i}").pos[1:] = mid_points_right[i] - screen_pos[1:]
                mj_model.site(f"line_{n_connectors+i}").size[height_width_indices_right[i]] = 0.5*segment_lengths_right[i]
                # mj_model.site(f"line_{n_connectors+i}").quat[:] = scipy.spatial.transform.Rotation.from_euler("x", segments_angles_right[i]).as_quat(scalar_first=True)
                mj_model.site(f"line_{n_connectors+i}").rgba[:] = np.array([1., 0., 0., 0.8])
        elif self.task_type == "circle_0":
            tunnel_center, circle_radius, tunnel_size = state.info["tunnel_extras"]["tunnel_center"], state.info["tunnel_extras"]["circle_radius"], state.info["tunnel_extras"]["tunnel_size"]
            inner_radius, outer_radius = circle_radius - 0.5* tunnel_size, circle_radius + 0.5* tunnel_size

            # outer circle boundary
            mj_model.site("circle_0").pos[1:] = tunnel_center - screen_pos[1:]
            mj_model.site("circle_0").size[0] = outer_radius
            mj_model.site("circle_0").rgba[:] = np.array([0., 1., 0., 0.8])
            
            # inner circle boundary
            mj_model.site("circle_1").pos[1:] = tunnel_center - screen_pos[1:]
            mj_model.site("circle_1").size[0] = inner_radius
            mj_model.site("circle_1").rgba[:] = np.array([1., 0., 0., 0.8])
>>>>>>> b1313f99

        # start pos
        mj_model.site("refpos_0").pos[1:] = nodes[0] - screen_pos[1:]
        mj_model.site("refpos_0").rgba[:] = np.array([0., 1., 0., 0.8])

        # end pos
        mj_model.site("refpos_1").pos[1:] = nodes[-1] - screen_pos[1:]
        mj_model.site("refpos_1").rgba[:] = np.array([0., 0., 1., 0.8])

    def calculate_metrics(self, rollout, eval_metrics_keys={"R^2"}):

        eval_metrics = {}

        # TODO: set eval_metrics_keys as config param?
        
        # TODO: implement R^2 calculation for arbitrary steering tasks!
        if False:  #"R^2" in eval_metrics_keys:
            a,b,r2,_ = self.calculate_r2(rollout)
            eval_metrics["eval/R^2"] = r2
            eval_metrics["eval/a"] = a
            eval_metrics["eval/b"] = b

        return eval_metrics

    def calculate_r2(self, rollouts, average_r2=True):
        MTs = jp.array([(rollout[np.argwhere(_compl_1)[0].item()].data.time - rollout[np.argwhere(_compl_0)[0].item()].data.time) 
                        for rollout in rollouts if any(_compl_0 := [r.metrics["completed_phase_0"] for r in rollout]) and 
                                                any(_compl_1 := [r.info["phase_1_completed_steps"] for r in rollout])])
        Ds = jp.array([jp.abs(rollout[np.argwhere(_compl_0)[0].item()].info["end_line"][1] - rollout[np.argwhere(_compl_0)[0].item()].info["start_line"][1])
                        for rollout in rollouts if any(_compl_0 := [r.metrics["completed_phase_0"] for r in rollout]) and 
                                                any(_compl_1 := [r.info["phase_1_completed_steps"] for r in rollout])])
        Ws = jp.array([jp.abs(rollout[np.argwhere(_compl_0)[0].item()].info["top_line"][2] - rollout[np.argwhere(_compl_0)[0].item()].info["bottom_line"][2])
                        for rollout in rollouts if any(_compl_0 := [r.metrics["completed_phase_0"] for r in rollout]) and 
                                                any(_compl_1 := [r.info["phase_1_completed_steps"] for r in rollout])])
        IDs = (Ds / Ws).reshape(-1, 1)

        if len(IDs) == 0 or len(MTs) == 0:
            return np.nan, np.nan, np.nan, {}

        if average_r2:
            # Fit linear curve to mean per ID and compute R^2
            IDs_rounded = IDs.round(2)
            ID_means = jp.sort(jp.unique(IDs_rounded)).reshape(-1, 1)
            MT_means = jp.array([MTs[np.argwhere(IDs_rounded.flatten() == _id)].mean() for _id in ID_means])

            model = LinearRegression()
            model.fit(ID_means, MT_means)
            a = model.intercept_
            b = model.coef_[0]
            y_pred = model.predict(ID_means)
            r2 = r2_score(MT_means, y_pred)
            #print(f"IDs: {IDs}")
            #print(f"MTs: {MTs}")
        else:
            # Fit linear curve to all data points and compute R^2
            model = LinearRegression()
            model.fit(IDs, MTs)
            a = model.intercept_
            b = model.coef_[0]
            y_pred = model.predict(IDs)
            r2 = r2_score(MTs, y_pred)
            #print(f"IDs: {IDs}")
            #print(f"MTs: {MTs}")

        print(f"R^2: {r2}, a,b: {a},{b}")

        sl_data = {"ID": IDs, "MT_ref": MTs,
                "MT_pred": y_pred,
                "D": Ds, "W": Ws}
        if average_r2:
            sl_data.update({"ID_means": ID_means, "MT_means_ref": MT_means})

        return a,b,r2,sl_data<|MERGE_RESOLUTION|>--- conflicted
+++ resolved
@@ -622,7 +622,11 @@
             start_pos = screen_pos_center + jp.array([start_width_offset, start_height_offset])
 
             tunnel_checkpoints = jp.array([0.5, 1.])  #make sure to reach lower part of circle (theta=0.5) before task can be successfully completed
-<<<<<<< HEAD
+        
+            # Store additional information
+            tunnel_extras = {"tunnel_center": start_pos,
+                             "circle_radius": circle_radius,
+                             "tunnel_size": tunnel_size}
         elif task_type == "spiral_0":
             n_sample_points = self.circle_sample_points
             start = 15
@@ -641,15 +645,10 @@
             r_inner = spiral_r(thetas, width - 2*jp.pi)
             tunnel_size = multiplier * (r_outer - r_inner)
             start_pos = jp.array([x_middle[0], y_middle[0]]) + screen_pos_center_left
-            tunnel_checkpoints = jp.array([1.]) 
-
-=======
-        
+            tunnel_checkpoints = jp.array([1.])
+            
             # Store additional information
-            tunnel_extras = {"tunnel_center": start_pos,
-                             "circle_radius": circle_radius,
-                             "tunnel_size": tunnel_size}
->>>>>>> b1313f99
+            tunnel_extras = {}
         else:
             raise NotImplementedError(f"Task type {task_type} not implemented.")
 
@@ -879,7 +878,6 @@
         screen_pos = state.data.site_xpos[self.screen_id]
         nodes, _, _, _ = state.info["tunnel_nodes"], state.info["tunnel_boundary_left"], state.info["tunnel_boundary_right"], state.info["tunnel_boundary_parametrization"] 
         nodes_left, nodes_right = state.info["tunnel_nodes_left"], state.info["tunnel_nodes_right"]
-<<<<<<< HEAD
 
         n_connectors = len(nodes) - 1
         rel_vec = np.array([-1, 0])  #use [-1, 0] as reference vector for horizontal axis (i.e. x-axis in relevative plane coordinates), as global y-axis used as x-coordinate points to left in MuJoCo
@@ -912,9 +910,8 @@
             quat = Rotation.from_euler("x", segments_angles_right[i]).as_quat(canonical=True)
             mj_model.site(f"line_{n_connectors+i}").quat[:] = np.array([quat[3], quat[0], quat[1], quat[2]])  # Convert to scalar-first format
             mj_model.site(f"line_{n_connectors+i}").rgba[:] = np.array([0., 1., 0., 0.8])
-=======
+
         if self.task_type == "menu_0":
-
             n_connectors = len(nodes) - 1
             rel_vec = np.array([-1, 0])  #use [-1, 0] as reference vector for horizontal axis (i.e. x-axis in relevative plane coordinates), as global y-axis used as x-coordinate points to left in MuJoCo
 
@@ -959,7 +956,6 @@
             mj_model.site("circle_1").pos[1:] = tunnel_center - screen_pos[1:]
             mj_model.site("circle_1").size[0] = inner_radius
             mj_model.site("circle_1").rgba[:] = np.array([1., 0., 0., 0.8])
->>>>>>> b1313f99
 
         # start pos
         mj_model.site("refpos_0").pos[1:] = nodes[0] - screen_pos[1:]
