--- conflicted
+++ resolved
@@ -6,12 +6,8 @@
 
 def evaluate_policy(checkpoint_path=None, env_name=None,
                     eval_env=None, jit_inference_fn=None, jit_reset=None, jit_step=None,
-<<<<<<< HEAD
-                    seed=123, n_episodes=1):
-=======
                     seed=123, n_episodes=1,
                     ep_length=None):
->>>>>>> 6baf5ad4
     """
     Generate an evaluation trajectory from a stored checkpoint policy.
 
@@ -21,11 +17,6 @@
 
     if checkpoint_path is None:
         assert eval_env is not None, "If no checkpoint path is provided, env must be passed directly as 'eval_env'"
-<<<<<<< HEAD
-        ## TODO: directly pass episode_length rather than relying on eval_env._config, if checkpoint_path is None
-=======
-        ## TODO: directly pass episode_length rather than env_cfg, if checkpoint_path is None
->>>>>>> 6baf5ad4
         assert jit_inference_fn is not None, "If no checkpoint path is provided, policy must be passed directly as 'jit_inference_fn'"
         assert jit_reset is not None, "If no checkpoint path is provided, jitted reset function must be passed directly as 'jit_reset'"
         assert jit_step is not None, "If no checkpoint path is provided, jitted step function must be passed directly as 'jit_step'"
@@ -51,11 +42,7 @@
         state = jit_reset(reset_keys)
         rollout.append(state)
         # modify_scene_fns.append(functools.partial(update_target_visuals, target_pos=state.info["target_pos"].flatten(), target_size=state.info["target_radius"].flatten()))
-<<<<<<< HEAD
-        for i in range(eval_env._config.ppo_config.episode_length):
-=======
         for i in range(ep_length):
->>>>>>> 6baf5ad4
             eval_key, key = jax.random.split(eval_key)
             ctrl, _ = jit_inference_fn(state.obs, key)  #VARIANT 1
             # ctrl = deterministic_policy(state.obs)  #VARIANT 2
