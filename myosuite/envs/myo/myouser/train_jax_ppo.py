# Copyright 2025 DeepMind Technologies Limited
#
# Licensed under the Apache License, Version 2.0 (the "License");
# you may not use this file except in compliance with the License.
# You may obtain a copy of the License at
#
#     http://www.apache.org/licenses/LICENSE-2.0
#
# Unless required by applicable law or agreed to in writing, software
# distributed under the License is distributed on an "AS IS" BASIS,
# WITHOUT WARRANTIES OR CONDITIONS OF ANY KIND, either express or implied.
# See the License for the specific language governing permissions and
# limitations under the License.
# ==============================================================================
"""Train a PPO agent using JAX on the specified environment."""

from datetime import datetime
import os
import warnings
import pickle
import h5py

import jax

from absl import app
from absl import flags
from absl import logging
from myosuite.train.utils.train import train_or_load_checkpoint
from myosuite.envs.myo.myouser.evaluate import evaluate_policy
from myosuite.envs.myo.myouser.utils import render_traj, ProgressLogger, set_global_seed
from etils import epath
import jax
import jax.numpy as jp
import matplotlib.pyplot as plt
import mediapy as media

from tensorboardX import SummaryWriter
import wandb

from mujoco_playground import registry


import hydra
from hydra_cli import Config
from omegaconf import OmegaConf
from ml_collections.config_dict import ConfigDict


os.environ["XLA_PYTHON_CLIENT_PREALLOCATE"] = "false"
os.environ["MUJOCO_GL"] = "egl"
xla_flags = os.environ.get('XLA_FLAGS', '')
xla_flags += ' --xla_gpu_triton_gemm_any=True'
os.environ['XLA_FLAGS'] = xla_flags
try:
  import madrona_mjx
  location = madrona_mjx.__file__.split('/src/')[0]
  os.environ["MADRONA_MWGPU_KERNEL_CACHE"] = f"{location}/build/kernel_cache"
  os.environ["MADRONA_BVH_KERNEL_CACHE"] = f"{location}/build/bvh_cache"
  print(f'Using cached Madrona MJX kernels at: {location}/build')
except:
  print("Madrona MJX not found, can't use any vision components for training!")

# Ignore the info logs from brax
logging.set_verbosity(logging.WARNING)

# Suppress warnings

# Suppress RuntimeWarnings from JAX
warnings.filterwarnings("ignore", category=RuntimeWarning, module="jax")
# Suppress DeprecationWarnings from JAX
warnings.filterwarnings("ignore", category=DeprecationWarning, module="jax")
# Suppress UserWarnings from absl (used by JAX and TensorFlow)
warnings.filterwarnings("ignore", category=UserWarning, module="absl")



<<<<<<< HEAD
def set_global_seed(seed=0):
    """Set global random seeds for reproducible results."""
    import random
    import numpy as np
        
    # Set Python random seed
    random.seed(seed)
    
    # Set NumPy random seed
    np.random.seed(seed)
    
    print(f"Global random seed set to {seed} for reproducible results")


# def get_rl_config(env_name: str) -> config_dict.ConfigDict:
#   if env_name in mujoco_playground.manipulation._envs:
#     if _VISION.value:
#       return manipulation_params.brax_vision_ppo_config(env_name)
#     return manipulation_params.brax_ppo_config(env_name)
#   elif env_name in mujoco_playground.locomotion._envs:
#     if _VISION.value:
#       return locomotion_params.brax_vision_ppo_config(env_name)
#     return locomotion_params.brax_ppo_config(env_name)
#   elif env_name in mujoco_playground.dm_control_suite._envs:
#     if _VISION.value:
#       return dm_control_suite_params.brax_vision_ppo_config(env_name)
#     return dm_control_suite_params.brax_ppo_config(env_name)

#   raise ValueError(f"Env {env_name} not found in {registry.ALL_ENVS}.")


def main(argv):
=======
class ProgressEvalVideoLogger:
  def __init__(self, logdir, eval_env, log_wandb=True):
    self.logdir = logdir
    ckpt_path = logdir / "checkpoints"
    ckpt_path.mkdir(parents=True, exist_ok=True)
    self.checkpoint_path = ckpt_path
    self.eval_env = eval_env

  def progress_eval_video(self, num_steps, make_policy, params):
    # Log to Weights & Biases
    if self.log_wandb:
      # Rollout trajectory
      ## TODO: rollout policy (see e.g. rscope.BraxRolloutSaver class for reference)
      raise NotImplementedError()
      # make_policy(params, deterministic=True)
      # rollout = evaluate_policy(checkpoint_path=self.checkpoint_path, env_name=env_name)
      
      fps = 1.0 / self.eval_env.dt

      # render front view
      frames = render_traj(
          rollout, self.eval_env, height=480, width=640, camera="fixed-eye",
          notebook_context=False,
      )
      media.write_video(self.checkpoint_path / f"{num_steps}.mp4", frames, fps=fps)
      if _USE_WANDB.value and not _PLAY_ONLY.value:
        wandb.log({'eval/front_view': wandb.Video(str(self.checkpoint_path / f"{num_steps}.mp4"), format="mp4")}, step=num_steps)  #, fps=fps)}, step=num_steps)

      # render side view
      frames = render_traj(
          rollout, self.eval_env, height=480, width=640, camera=None,
          notebook_context=False,
      )
      media.write_video(self.checkpoint_path / f"{num_steps}_1.mp4", frames, fps=fps)
      if _USE_WANDB.value and not _PLAY_ONLY.value:
        wandb.log({'eval/side_view': wandb.Video(str(self.checkpoint_path / f"{num_steps}_1.mp4"), format="mp4")}, step=num_steps)  #, fps=fps)}, step=num_steps)



@hydra.main(version_base=None, config_name="config")
def main(cfg: Config):
  container = OmegaConf.to_container(cfg, throw_on_missing=True, resolve=True)
  container['env']['vision'] = container['vision']
  config = ConfigDict(container)
  print(f"Config: ", OmegaConf.to_yaml(container), sep='\n')
>>>>>>> 6baf5ad4
  """Run training and evaluation for the specified environment."""

  # Set global seed for reproducibility
  set_global_seed(config.run.seed)

  print(f"Current backend: {jax.default_backend()}")
  # Load environment configuration
  env_cfg = config.env

  ppo_params = config.rl

  # Generate unique experiment name
  if not config.wandb.enabled:  
    now = datetime.now()
    timestamp = now.strftime("%Y%m%d-%H%M%S")
    exp_name = f"{env_cfg.env_name}-{timestamp}"
    suffix = "" if config.run.suffix is None else f"-{config.run.suffix}"
    exp_name += suffix
  else:
    exp_name = config.wandb.name
  print(f"Experiment name: {exp_name}")
  # Set up logging directory
  logdir = epath.Path("logs").resolve() / exp_name
  logdir.mkdir(parents=True, exist_ok=True)
  print(f"Logs are being stored in: {logdir}")

  # Initialize Weights & Biases if required
  if config.wandb.enabled and not config.run.play_only:
    wandb_params = config.wandb.to_dict()
    wandb_params.pop('enabled')
    wandb.init(**wandb_params)
    wandb.config.update(config.to_dict())
    wandb.config.update({"env_name": env_cfg.env_name})

  # Initialize TensorBoard if required
  if config.run.use_tb and not config.run.play_only:
    writer = SummaryWriter(logdir)
  else:
    writer = None
  
  progress_logger = ProgressLogger(writer=writer, ppo_params=ppo_params, logdir=logdir,
                                   local_plotting=config.run.local_plotting, log_wandb=config.wandb.enabled, log_tb=config.run.use_tb)
  progress_fn = progress_logger.progress

  ## TRAINING/LOADING CHECKPOINT
  # Train or load the model
  env, make_inference_fn, params = train_or_load_checkpoint(env_cfg.env_name, config,
                    logdir=logdir,
                    checkpoint_path=config.rl.load_checkpoint_path,
                    progress_fn=progress_fn,
<<<<<<< HEAD
                    log_wandb_videos=_USE_WANDB.value and not _PLAY_ONLY.value,
                    vision=_VISION.value,
                    domain_randomization=_DOMAIN_RANDOMIZATION.value,
                    rscope_envs=_RSCOPE_ENVS.value,
                    deterministic_rscope=_DETERMINISTIC_RSCOPE.value,
                    seed=_SEED.value)
=======
                    progress_fn_eval_video=progress_fn_eval_video,
                    vision=config.vision.enabled,
                    domain_randomization=config.run.domain_randomization,
                    rscope_envs=config.run.rscope_envs,
                    deterministic_rscope=config.run.deterministic_rscope,
                    seed=config.run.seed)
>>>>>>> 6baf5ad4
  if ppo_params.num_timesteps > 0:
    print("Done training.")
  else:
    print("Done loading checkpoint.")

  times = progress_logger.times
  if ppo_params.num_timesteps > 0 and len(times) > 2:
    # print(f'time to JIT compile: {times[1] - times[0]}')
    print(f'time to train: {times[-1] - times[1]}')

  ## STORING CHECKPOINT
  with open(logdir / 'playground_params.pickle', 'wb') as handle:
      pickle.dump(params, handle, protocol=pickle.HIGHEST_PROTOCOL)

  ## EVALUATING CHECKPOINT
  print("Starting inference...")

  # Jit required functions
  inference_fn = make_inference_fn(params, deterministic=True)
  jit_inference_fn = jax.jit(inference_fn)
  jit_reset = jax.jit(env.reset)
  jit_step = jax.jit(env.step)

  # Prepare for evaluation
  rollout = evaluate_policy(#checkpoint_path=_LOAD_CHECKPOINT_PATH.value, env_name=_ENV_NAME.value,
                            eval_env=env, jit_inference_fn=jit_inference_fn, jit_reset=jit_reset, jit_step=jit_step,
<<<<<<< HEAD
                            seed=123,  #seed=_SEED.value,  #TODO: add eval_seed to hydra/config
=======
                            seed=123,  #seed=_SEED.value,  #TODO: use different seed?
>>>>>>> 6baf5ad4
                            n_episodes=10)  #TODO: n_episodes as hydra config param?
  print(f"Return: {jp.array([r.reward for r in rollout]).sum()}")

  # Render and save the rollout
  render_every = 2
  fps = 1.0 / env.dt / render_every
  print(f"FPS for rendering: {fps}")
  traj = rollout[::render_every]
  with h5py.File(logdir / 'traj.h5', 'w') as h5f:
      h5f.create_dataset('qpos', data=[s.data.qpos for s in traj])
      h5f.create_dataset('ctrl', data=[s.data.ctrl for s in traj])
      h5f.close()
  with open(logdir / 'traj.pickle', 'wb') as handle:
      pickle.dump(traj, handle, protocol=pickle.HIGHEST_PROTOCOL)
  
  # scene_option = mujoco.MjvOption()
  # scene_option.flags[mujoco.mjtVisFlag.mjVIS_TRANSPARENT] = False
  # scene_option.flags[mujoco.mjtVisFlag.mjVIS_PERTFORCE] = False
  # scene_option.flags[mujoco.mjtVisFlag.mjVIS_CONTACTFORCE] = False

  # render front view
  frames = render_traj(
      traj, env, height=480, width=640, camera="fixed-eye",
      notebook_context=False,
      #scene_option=scene_option
  )
  media.write_video(logdir / "rollout.mp4", frames, fps=fps)
  print("Rollout video saved as 'rollout.mp4'.")
  if config.wandb.enabled and not config.run.play_only:
    wandb.log({'final_policy/front_view': wandb.Video(str(logdir / "rollout.mp4"), format="mp4")})  #, fps=fps)})

  # render side view
  frames = render_traj(
      traj, env, height=480, width=640, camera=None,
      notebook_context=False,
      #scene_option=scene_option
  )
  media.write_video(logdir / "rollout_1.mp4", frames, fps=fps)
  print("Rollout video saved as 'rollout_1.mp4'.")
  if config.wandb.enabled and not config.run.play_only:
    wandb.log({'final_policy/side_view': wandb.Video(str(logdir / "rollout_1.mp4"), format="mp4")})  #, fps=fps)})


if __name__ == "__main__":
  jax.config.parse_flags_with_absl()  #allow for debugging flags such as --jax_debug_nans=True or --jax_disable_jit=True
  main()<|MERGE_RESOLUTION|>--- conflicted
+++ resolved
@@ -74,86 +74,12 @@
 
 
 
-<<<<<<< HEAD
-def set_global_seed(seed=0):
-    """Set global random seeds for reproducible results."""
-    import random
-    import numpy as np
-        
-    # Set Python random seed
-    random.seed(seed)
-    
-    # Set NumPy random seed
-    np.random.seed(seed)
-    
-    print(f"Global random seed set to {seed} for reproducible results")
-
-
-# def get_rl_config(env_name: str) -> config_dict.ConfigDict:
-#   if env_name in mujoco_playground.manipulation._envs:
-#     if _VISION.value:
-#       return manipulation_params.brax_vision_ppo_config(env_name)
-#     return manipulation_params.brax_ppo_config(env_name)
-#   elif env_name in mujoco_playground.locomotion._envs:
-#     if _VISION.value:
-#       return locomotion_params.brax_vision_ppo_config(env_name)
-#     return locomotion_params.brax_ppo_config(env_name)
-#   elif env_name in mujoco_playground.dm_control_suite._envs:
-#     if _VISION.value:
-#       return dm_control_suite_params.brax_vision_ppo_config(env_name)
-#     return dm_control_suite_params.brax_ppo_config(env_name)
-
-#   raise ValueError(f"Env {env_name} not found in {registry.ALL_ENVS}.")
-
-
-def main(argv):
-=======
-class ProgressEvalVideoLogger:
-  def __init__(self, logdir, eval_env, log_wandb=True):
-    self.logdir = logdir
-    ckpt_path = logdir / "checkpoints"
-    ckpt_path.mkdir(parents=True, exist_ok=True)
-    self.checkpoint_path = ckpt_path
-    self.eval_env = eval_env
-
-  def progress_eval_video(self, num_steps, make_policy, params):
-    # Log to Weights & Biases
-    if self.log_wandb:
-      # Rollout trajectory
-      ## TODO: rollout policy (see e.g. rscope.BraxRolloutSaver class for reference)
-      raise NotImplementedError()
-      # make_policy(params, deterministic=True)
-      # rollout = evaluate_policy(checkpoint_path=self.checkpoint_path, env_name=env_name)
-      
-      fps = 1.0 / self.eval_env.dt
-
-      # render front view
-      frames = render_traj(
-          rollout, self.eval_env, height=480, width=640, camera="fixed-eye",
-          notebook_context=False,
-      )
-      media.write_video(self.checkpoint_path / f"{num_steps}.mp4", frames, fps=fps)
-      if _USE_WANDB.value and not _PLAY_ONLY.value:
-        wandb.log({'eval/front_view': wandb.Video(str(self.checkpoint_path / f"{num_steps}.mp4"), format="mp4")}, step=num_steps)  #, fps=fps)}, step=num_steps)
-
-      # render side view
-      frames = render_traj(
-          rollout, self.eval_env, height=480, width=640, camera=None,
-          notebook_context=False,
-      )
-      media.write_video(self.checkpoint_path / f"{num_steps}_1.mp4", frames, fps=fps)
-      if _USE_WANDB.value and not _PLAY_ONLY.value:
-        wandb.log({'eval/side_view': wandb.Video(str(self.checkpoint_path / f"{num_steps}_1.mp4"), format="mp4")}, step=num_steps)  #, fps=fps)}, step=num_steps)
-
-
-
 @hydra.main(version_base=None, config_name="config")
 def main(cfg: Config):
   container = OmegaConf.to_container(cfg, throw_on_missing=True, resolve=True)
   container['env']['vision'] = container['vision']
   config = ConfigDict(container)
   print(f"Config: ", OmegaConf.to_yaml(container), sep='\n')
->>>>>>> 6baf5ad4
   """Run training and evaluation for the specified environment."""
 
   # Set global seed for reproducibility
@@ -204,21 +130,13 @@
                     logdir=logdir,
                     checkpoint_path=config.rl.load_checkpoint_path,
                     progress_fn=progress_fn,
-<<<<<<< HEAD
-                    log_wandb_videos=_USE_WANDB.value and not _PLAY_ONLY.value,
-                    vision=_VISION.value,
-                    domain_randomization=_DOMAIN_RANDOMIZATION.value,
-                    rscope_envs=_RSCOPE_ENVS.value,
-                    deterministic_rscope=_DETERMINISTIC_RSCOPE.value,
-                    seed=_SEED.value)
-=======
+                    log_wandb_videos=config.wandb.enabled and not config.run.play_only,
                     progress_fn_eval_video=progress_fn_eval_video,
                     vision=config.vision.enabled,
                     domain_randomization=config.run.domain_randomization,
                     rscope_envs=config.run.rscope_envs,
                     deterministic_rscope=config.run.deterministic_rscope,
                     seed=config.run.seed)
->>>>>>> 6baf5ad4
   if ppo_params.num_timesteps > 0:
     print("Done training.")
   else:
@@ -245,11 +163,7 @@
   # Prepare for evaluation
   rollout = evaluate_policy(#checkpoint_path=_LOAD_CHECKPOINT_PATH.value, env_name=_ENV_NAME.value,
                             eval_env=env, jit_inference_fn=jit_inference_fn, jit_reset=jit_reset, jit_step=jit_step,
-<<<<<<< HEAD
                             seed=123,  #seed=_SEED.value,  #TODO: add eval_seed to hydra/config
-=======
-                            seed=123,  #seed=_SEED.value,  #TODO: use different seed?
->>>>>>> 6baf5ad4
                             n_episodes=10)  #TODO: n_episodes as hydra config param?
   print(f"Return: {jp.array([r.reward for r in rollout]).sum()}")
 
