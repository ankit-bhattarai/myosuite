# Copyright 2025 DeepMind Technologies Limited
#
# Licensed under the Apache License, Version 2.0 (the "License");
# you may not use this file except in compliance with the License.
# You may obtain a copy of the License at
#
#     http://www.apache.org/licenses/LICENSE-2.0
#
# Unless required by applicable law or agreed to in writing, software
# distributed under the License is distributed on an "AS IS" BASIS,
# WITHOUT WARRANTIES OR CONDITIONS OF ANY KIND, either express or implied.
# See the License for the specific language governing permissions and
# limitations under the License.
# ==============================================================================
"""Train a PPO agent using JAX on the specified environment."""

from datetime import datetime
import os
import warnings
import pickle
import h5py

import jax

from absl import app
from absl import flags
from absl import logging
from myosuite.train.utils.train import train_or_load_checkpoint
from myosuite.train.utils.wrapper import _maybe_wrap_env_for_evaluation
from myosuite.envs.myo.myouser.evaluate import evaluate_policy
from myosuite.envs.myo.myouser.utils import render_traj, ProgressLogger, set_global_seed
from etils import epath
import jax
import jax.numpy as jp
import matplotlib.pyplot as plt
import mediapy as media

from tensorboardX import SummaryWriter
import wandb

from mujoco_playground import registry


import hydra
from hydra_cli import Config
from omegaconf import OmegaConf
from ml_collections.config_dict import ConfigDict



os.environ["XLA_PYTHON_CLIENT_PREALLOCATE"] = "false"
os.environ["MUJOCO_GL"] = "egl"
xla_flags = os.environ.get('XLA_FLAGS', '')
xla_flags += ' --xla_gpu_triton_gemm_any=True'
os.environ['XLA_FLAGS'] = xla_flags
try:
  import madrona_mjx
  location = madrona_mjx.__file__.split('/src/')[0]
  os.environ["MADRONA_MWGPU_KERNEL_CACHE"] = f"{location}/build/kernel_cache"
  os.environ["MADRONA_BVH_KERNEL_CACHE"] = f"{location}/build/bvh_cache"
  print(f'Using cached Madrona MJX kernels at: {location}/build')
except:
  print("Madrona MJX not found, can't use any vision components for training!")

# Ignore the info logs from brax
logging.set_verbosity(logging.WARNING)

# Suppress warnings

# Suppress RuntimeWarnings from JAX
warnings.filterwarnings("ignore", category=RuntimeWarning, module="jax")
# Suppress DeprecationWarnings from JAX
warnings.filterwarnings("ignore", category=DeprecationWarning, module="jax")
# Suppress UserWarnings from absl (used by JAX and TensorFlow)
warnings.filterwarnings("ignore", category=UserWarning, module="absl")



@hydra.main(version_base=None, config_name="config")
def main(cfg: Config):
  container = OmegaConf.to_container(cfg, throw_on_missing=True, resolve=True)
  container['env']['vision'] = container['vision']
  config = ConfigDict(container)
  print(f"Config: ", OmegaConf.to_yaml(container), sep='\n')
  """Run training and evaluation for the specified environment."""

  # Set global seed for reproducibility
  set_global_seed(config.run.seed)

  print(f"Current backend: {jax.default_backend()}")
  # Load environment configuration
  env_cfg = config.env

  ppo_params = config.rl

  # Generate unique experiment name
  if not config.wandb.enabled:  
    now = datetime.now()
    timestamp = now.strftime("%Y%m%d-%H%M%S")
    exp_name = f"{env_cfg.env_name}-{timestamp}"
    suffix = "" if config.run.suffix is None else f"-{config.run.suffix}"
    exp_name += suffix
  else:
    exp_name = config.wandb.name
  print(f"Experiment name: {exp_name}")
  # Set up logging directory
  logdir = epath.Path("logs").resolve() / exp_name
  logdir.mkdir(parents=True, exist_ok=True)
  print(f"Logs are being stored in: {logdir}")

  # Set number of training steps to 0 if play_only
  if config.run.play_only:
    config.rl.num_timesteps = 0
    ##TODO: use config.env.eval_mode rather than config.run.play_only (-> config.run.eval_mode?)

  # Initialize Weights & Biases if required
  if config.wandb.enabled and not config.run.play_only:
    wandb_api = wandb.Api()
    wandb_params = config.wandb.to_dict()
    wandb_params.pop('enabled')
    wandb_run = wandb.init(**wandb_params)
    wandb_run = wandb_api.run(f"{wandb_params['entity']}/{wandb_params['project']}/{wandb_run.id}")
    wandb.config.update(config.to_dict())
    wandb.config.update({"env_name": env_cfg.env_name})
  else:
    wandb_run = None

  # Initialize TensorBoard if required
  if config.run.use_tb and not config.run.play_only:
    writer = SummaryWriter(logdir)
  else:
    writer = None
  
  progress_logger = ProgressLogger(writer=writer, ppo_params=ppo_params, logdir=logdir,
                                   local_plotting=config.run.local_plotting, log_wandb=config.wandb.enabled and not config.run.play_only, log_tb=config.run.use_tb)
  progress_fn = progress_logger.progress

  ## TRAINING/LOADING CHECKPOINT
  # Train or load the model
  env, make_inference_fn, params = train_or_load_checkpoint(env_cfg.env_name, config,
                    eval_mode=env_cfg.eval_mode,
                    logdir=logdir,
                    checkpoint_path=config.rl.load_checkpoint_path,
                    progress_fn=progress_fn,
                    wandb_run=wandb_run,
                    log_wandb_videos=config.wandb.enabled and not config.run.play_only and config.run.log_wandb_videos,
                    log_wandb_checkpoints=config.wandb.enabled and not config.run.play_only,
                    vision=config.vision.enabled,
                    domain_randomization=config.run.domain_randomization,
                    rscope_envs=config.run.rscope_envs,
                    deterministic_rscope=config.run.deterministic_rscope,
                    seed=config.run.seed)
  if ppo_params.num_timesteps > 0:
    print("Done training.")
  else:
    print("Done loading checkpoint.")

  times = progress_logger.times
  if ppo_params.num_timesteps > 0 and len(times) > 2:
    # print(f'time to JIT compile: {times[1] - times[0]}')
    print(f'time to train: {times[-1] - times[1]}')

  ## STORING CHECKPOINT
  with open(logdir / 'playground_params.pickle', 'wb') as handle:
      pickle.dump(params, handle, protocol=pickle.HIGHEST_PROTOCOL)

  ## EVALUATING CHECKPOINT
  print("Starting inference...")

  # Prepare evaluation episodes
  if env_cfg.env_name=="MyoUserSteering":
    n_episode_runs = 2  #20  #unused, as overridden by env below!
  # elif env_cfg.env_name=="MyoUserSteeringLaw":
  #   n_episodes = 84  #unused, as overridden by env below!
  else:
    n_episode_runs = 1
    
  env, n_randomizations = _maybe_wrap_env_for_evaluation(eval_env=env, seed=config.run.eval_seed)
  if n_randomizations is not None:
      ## Multiply n_episodes with num of different/randomized episodes required by eval_env
      n_episodes = n_episode_runs * n_randomizations
      logging.info(f"Environment requires a multiple of {n_randomizations} evaluation episodes. Will run {n_episodes} in total.")
  else:
    n_episodes = n_episode_runs * 10
  
  # Jit required functions
  inference_fn = make_inference_fn(params, deterministic=True)
  jit_inference_fn = jax.jit(inference_fn)
  jit_reset = jax.jit(env.eval_reset)
  jit_step = jax.jit(env.step)

  # Prepare for evaluation
  #TODO: pass rng instead of seed to evaluate_policy, to avoid correlation between rng used for _maybe_wrap_env_for_evaluation and for further evaluation reset/step calls (re-generated using same seed)
  rollouts, log_type = evaluate_policy(#checkpoint_path=_LOAD_CHECKPOINT_PATH.value, env_name=_ENV_NAME.value,
                            eval_env=env, jit_inference_fn=jit_inference_fn, jit_reset=jit_reset, jit_step=jit_step,
                            seed=config.run.eval_seed,
                            n_episodes=n_episodes)  #config.run.eval_episodes) 
  render_every = 2
  fps = 1.0 / env.dt / render_every
  print(f"FPS for rendering: {fps}")
  
  if log_type == "videos":  
    (rollouts, videos) = rollouts
    if videos[0][0].shape[-1] == 1:
      videos = [frame.squeeze() for v in videos for frame in v]
    else:
      videos = [frame for v in videos for frame in v]
    media.write_video(logdir / "madrona_rollout.mp4", videos, fps=fps)
    print("Rollout video saved as 'madrona_rollout.mp4'.")
    if config.wandb.enabled and not config.run.play_only:
      wandb.log({'final_policy/madrona_view': wandb.Video(str(logdir / "madrona_rollout.mp4"), format="mp4")})  #, fps=fps)})

  print(f"Return: {jp.array([r.reward for rollout in rollouts for r in rollout]).sum()}")
  print(f"env: {env_cfg.env_name}")
  print(f"#episodes: {len(rollouts)}")

  # Render and save the rollout
  with h5py.File(logdir / 'traj.h5', 'w') as h5f:
      h5f.create_dataset('qpos', data=[s.data.qpos for rollout in rollouts for s in rollout])
      h5f.create_dataset('ctrl', data=[s.data.ctrl for rollout in rollouts for s in rollout])
      h5f.close()
  with open(logdir / 'traj.pickle', 'wb') as handle:
      pickle.dump(rollouts, handle, protocol=pickle.HIGHEST_PROTOCOL)
  
  # scene_option = mujoco.MjvOption()
  # scene_option.flags[mujoco.mjtVisFlag.mjVIS_TRANSPARENT] = False
  # scene_option.flags[mujoco.mjtVisFlag.mjVIS_PERTFORCE] = False
  # scene_option.flags[mujoco.mjtVisFlag.mjVIS_CONTACTFORCE] = False

  # render front view
  render_every = 1
  fps = 1.0 / env.dt / render_every
  print(f"FPS for rendering: {fps}")
  frames = render_traj(
      rollouts, env, height=480, width=640, camera="fixed-eye",
      notebook_context=False,
      render_every=render_every,
      #scene_option=scene_option,
  )
  media.write_video(logdir / "rollout.mp4", frames, fps=fps)
  print("Rollout video saved as 'rollout.mp4'.")
  if config.wandb.enabled and not config.run.play_only:
    wandb.log({'final_policy/front_view': wandb.Video(str(logdir / "rollout.mp4"), format="mp4")})  #, fps=fps)})

  # render side view
  frames = render_traj(
      rollouts, env, height=480, width=640, camera=None,
      notebook_context=False,
      #scene_option=scene_option
  )
  media.write_video(logdir / "rollout_1.mp4", frames, fps=fps)
  print("Rollout video saved as 'rollout_1.mp4'.")
  if config.wandb.enabled and not config.run.play_only:
    wandb.log({'final_policy/side_view': wandb.Video(str(logdir / "rollout_1.mp4"), format="mp4")})  #, fps=fps)})
<<<<<<< HEAD
=======
  if config.wandb.enabled:
    checkpoint_path = logdir / "checkpoints"
    artifact = wandb.Artifact(
        name=f'{exp_name}-checkpoints',  
        type="model"            
    )
    artifact.add_dir(str(checkpoint_path))  # ganzen Ordner hinzufügen
    wandb.log_artifact(artifact)
  
  if env_cfg.env_name=="MyoUserSteering" or env_cfg.env_name=="MyoUserMenuSteering":
    metrics = env.calculate_metrics(rollouts, env_cfg.task_config.type)
    print(metrics)
    if config.wandb.enabled:
      wandb.log(metrics)
>>>>>>> 0fe8a61f


if __name__ == "__main__":
  jax.config.parse_flags_with_absl()  #allow for debugging flags such as --jax_debug_nans=True or --jax_disable_jit=True
  main()<|MERGE_RESOLUTION|>--- conflicted
+++ resolved
@@ -252,23 +252,21 @@
   print("Rollout video saved as 'rollout_1.mp4'.")
   if config.wandb.enabled and not config.run.play_only:
     wandb.log({'final_policy/side_view': wandb.Video(str(logdir / "rollout_1.mp4"), format="mp4")})  #, fps=fps)})
-<<<<<<< HEAD
-=======
-  if config.wandb.enabled:
-    checkpoint_path = logdir / "checkpoints"
-    artifact = wandb.Artifact(
-        name=f'{exp_name}-checkpoints',  
-        type="model"            
-    )
-    artifact.add_dir(str(checkpoint_path))  # ganzen Ordner hinzufügen
-    wandb.log_artifact(artifact)
-  
-  if env_cfg.env_name=="MyoUserSteering" or env_cfg.env_name=="MyoUserMenuSteering":
-    metrics = env.calculate_metrics(rollouts, env_cfg.task_config.type)
-    print(metrics)
-    if config.wandb.enabled:
-      wandb.log(metrics)
->>>>>>> 0fe8a61f
+  
+  # if config.wandb.enabled:
+  #   checkpoint_path = logdir / "checkpoints"
+  #   artifact = wandb.Artifact(
+  #       name=f'{exp_name}-checkpoints',  
+  #       type="model"            
+  #   )
+  #   artifact.add_dir(str(checkpoint_path))  # ganzen Ordner hinzufügen
+  #   wandb.log_artifact(artifact)
+  
+  # if env_cfg.env_name=="MyoUserSteering" or env_cfg.env_name=="MyoUserMenuSteering":
+  #   metrics = env.calculate_metrics(rollouts, env_cfg.task_config.type)
+  #   print(metrics)
+  #   if config.wandb.enabled:
+  #     wandb.log(metrics)
 
 
 if __name__ == "__main__":
