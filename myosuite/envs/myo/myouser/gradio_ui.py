import gradio as gr
if gr.NO_RELOAD:
    from gradio_rangeslider import RangeSlider
    from myosuite.envs.myo.myouser.myouser_universal import MyoUserUniversal
    from myosuite.envs.myo.myouser.train_jax_ppo import train
    from myosuite.envs.myo.myouser.hydra_cli import load_config_interactive
    import numpy as np
    import myosuite
    import os
    from pathlib import Path
    myosuite_path = Path(myosuite.__path__[0])


sphere_ranges = {
    "x": (0.225, 0.35),
    "y": (-0.1, 0.1),
    "z": (-0.3, 0.3),
    "size": (0.05, 0.15),
}

INIT_ELEMENTS = 2


parent_path = myosuite_path.parent
CHECKPOINT_PATH = os.path.join(parent_path, "tracked_checkpoints/universal")


def get_available_checkpoints():
    checkpoints = os.listdir(CHECKPOINT_PATH)
    checkpoints.append("None")
    return checkpoints


def is_number(s: str):
    if ("." not in s) and s.isdigit():
        return True
    return False
    
def get_available_checkpoint_numbers(checkpoint_run):
    if checkpoint_run == "None":
        return ["None"]
    checkpoint_path = os.path.join(CHECKPOINT_PATH, checkpoint_run)
    checkpoint_path = os.path.join(checkpoint_path, "checkpoints")
    available_numbers = [num for num in os.listdir(checkpoint_path) if is_number(num)]
    return available_numbers


def checkpoint_path_from_run_number(checkpoint_run, checkpoint_number):
    checkpoint_path = os.path.join(CHECKPOINT_PATH, checkpoint_run)
    checkpoint_path = os.path.join(checkpoint_path, "checkpoints")
    checkpoint_path = os.path.join(checkpoint_path, checkpoint_number)
    return checkpoint_path

def update_checkpoint_numbers(checkpoint_run):
    choices = get_available_checkpoint_numbers(checkpoint_run)
    return gr.update(choices=choices, value=choices[0])

def extract_rgb(rgba):
    rgba = rgba.split("rgba(")[1].strip(")")
    r, g, b, a = rgba.split(",")
    r = r.strip()
    g = g.strip()
    b = b.strip()
    rgb = [float(x.strip()) / 255.0 for x in [r, g, b]]
    return rgb

def hex_to_rgb(hex_color):
    if "rgba" in hex_color:
        return extract_rgb(hex_color)
    hex_color = hex_color.lstrip('#')
    rgb = tuple(int(hex_color[i:i+2], 16) / 255.0 for i in (0, 2, 4))
    return rgb


def get_ui(wandb_url, save_cfgs=[]):
    # Fix box handlers properly
    with gr.Blocks() as demo:
        gr.Markdown("**Weights & Biases URL:**")
        url_display = gr.Textbox(
            value=wandb_url,
            label="Results Dashboard",
            interactive=False,
            show_copy_button=True,
            info="Click to copy the URL and monitor training progress"
                    )
        gr.Markdown("### RL Parameters")
        with gr.Row():
            num_timesteps = gr.Number(
                label="Number of Timesteps",
                value=15000000,
                minimum=0,
                maximum=50000000,
                interactive=True
            )
            num_checkpoints = gr.Number(
                label="Number of Checkpoints",
                value=1,
                minimum=1,
                maximum=10,
                interactive=True
            )
            num_evaluations = gr.Number(
                label="Number of Evaluations during Training",
                value=1,
                minimum=1,
                maximum=10,
                interactive=True
            )
            batch_size = gr.Number(
                label="Batch Size",
                value=128,
                minimum=0,
                maximum=512,
                interactive=True
            )
            num_envs = gr.Number(
                label="Number of Environments",
                value=1024,
                minimum=0,
                maximum=4096,
                interactive=True
            )
<<<<<<< HEAD
        with gr.Row():
            choices = get_available_checkpoints()
            select_checkpoint_run = gr.Dropdown(
                label="Select Experiment from which to load checkpoints",
                choices=choices,
                interactive=True,
                value="None"
            )
            choices = get_available_checkpoint_numbers(select_checkpoint_run.value)
            select_checkpoint_number = gr.Dropdown(
                label="Select Checkpoint Number",
                choices=choices,
                interactive=True,
                value="None"
            )
            select_checkpoint_run.change(
                update_checkpoint_numbers,
                inputs=select_checkpoint_run,
                outputs=select_checkpoint_number
            )
=======
            num_minibatches = gr.Number(
                label="Number of Minibatches",
                value=8,
                minimum=0,
                maximum=40,
                interactive=True
            )
        gr.Markdown(
            "<span style='font-size: 1em;'>"
            "Note: Ensure that batch_size * num_minibatches % num_envs = 0."
            "</span>",
            elem_id="hint-text"
        )
>>>>>>> 81284585
        gr.Markdown("### Dynamic Targets Feature")
        
        num_elements = gr.Number(
            label="Number of Targets",
            value=INIT_ELEMENTS,
            minimum=0,
            maximum=10,
            precision=0,
            interactive=True
        )
        
        # Create 10 sets of elements (maximum possible), first INIT_ELEMENTS visible by default
        dynamic_rows = []
        radios = []
        box_rows = []
        sphere_rows = []
        
        # Store all components for easy access
        all_components = {
            'boxes': [],
            'spheres': []
        }
        
        for i in range(10):
            # Main row with radio selection
            with gr.Row(visible=(i < INIT_ELEMENTS)) as main_row:
                with gr.Column():
                    radio = gr.Radio(
                        choices=["Box", "Sphere"],
                        label=f"Target {i+1} Type",
                        value="Sphere",
                        interactive=True
                    )
                    
                    # Boxes option row
                    with gr.Row(visible=False) as box_row:
                        with gr.Accordion(label=f"Box {i+1} Settings", open=False):
                            with gr.Row():
                                box_position_x = gr.Slider(
                                    label="Depth Position",
                                    minimum=0.2,
                                    maximum=0.55,
                                    value=0.225,
                                    step=0.001,
                                    interactive=True
                                )
                                box_position_y = gr.Slider(
                                    label="Horizontal Position",
                                    minimum=-0.25,
                                    maximum=0.25,
                                    value=-0.1,
                                    step=0.001,
                                    interactive=True
                                )
                                box_position_z = gr.Slider(
                                    label="Vertical Position",
                                    minimum=0.6,
                                    maximum=1.2,
                                    value=0.843,
                                    step=0.001,
                                    interactive=True
                                )
                            with gr.Row():
                                box_size_x_slider = gr.Slider(
                                    label="Width",
                                    minimum=0.02,
                                    maximum=0.03,
                                    value=0.025,
                                    step=0.001,
                                    interactive=True
                                )
                                box_size_y_slider = gr.Slider(
                                    label="Height",
                                    minimum=0.02,
                                    maximum=0.03,
                                    value=0.025,
                                    step=0.001,
                                    interactive=True
                                )
                                completion_bonus_btn = gr.Slider(
                                    label="Completion Bonus",
                                    minimum=0.0,
                                    maximum=10.0,
                                    value=0.0,
                                    step=0.1,
                                    interactive=True
                                )
                            with gr.Row():
                                min_touch_force = gr.Slider(
                                    label="Minimum Touch Force",
                                    info="Minimum force required to register a touch",
                                    minimum=0.0,
                                    maximum=10.0,
                                    value=1.0,
                                    step=0.1,
                                    interactive=True
                                )
                                orientation_angle = gr.Slider(
                                    label="Orientation Angle",
                                    minimum=0.0,
                                    maximum=180.0,
                                    value=45,
                                    step=1.0,
                                    interactive=True
                                )
                                rgb_btn = gr.ColorPicker(
                                    label="RGB",
                                    value="#FF6B6B",
                                    interactive=True
                                )
                    
                    # Store box components
                    all_components['boxes'].append({
                        'box_position_x': box_position_x,
                        'box_position_y': box_position_y,
                        'box_position_z': box_position_z,
                        'box_size_x': box_size_x_slider,
                        'box_size_y': box_size_y_slider,
                        'completion_bonus': completion_bonus_btn,
                        'min_touch_force': min_touch_force,
                        'orientation_angle': orientation_angle,
                        'rgb': rgb_btn
                    })
                                
                    # Sphere option row  
                    with gr.Row(visible=True) as sphere_row:
                        with gr.Accordion(label=f"Sphere {i+1} Settings", open=False):
                            with gr.Row():
                                gr.Markdown("#### The coordinates for the sphere targets are randomly sampled from a range, please choose them below")
                            with gr.Row():
                                x_slider = RangeSlider(
                                    label=f"Depth Range",
                                    minimum=sphere_ranges["x"][0],
                                    maximum=sphere_ranges["x"][1],
                                    value=(sphere_ranges["x"][0], sphere_ranges["x"][1]),
                                    step=0.001,
                                    interactive=True
                                )
                                y_slider = RangeSlider(
                                    label=f"Horizontal Range",
                                    minimum=sphere_ranges["y"][0],
                                    maximum=sphere_ranges["y"][1],
                                    value=(sphere_ranges["y"][0], sphere_ranges["y"][1]),
                                    step=0.001,
                                    interactive=True
                                )
                                z_slider = RangeSlider(
                                    label=f"Vertical Range",
                                    minimum=sphere_ranges["z"][0],
                                    maximum=sphere_ranges["z"][1],
                                    value=(sphere_ranges["z"][0], sphere_ranges["z"][1]),
                                    step=0.001,
                                    interactive=True
                                )
                            with gr.Row():
                                size_slider = RangeSlider(
                                    label=f"Size Range",
                                    minimum=sphere_ranges["size"][0],
                                    maximum=sphere_ranges["size"][1],
                                    value=(sphere_ranges["size"][0], sphere_ranges["size"][1]),
                                    step=0.001,
                                    interactive=True
                                )
                                dwell_duration = gr.Number(
                                    label=f"Dwell Duration",
                                    value=0.25,
                                    minimum=0.0,
                                    maximum=1.0,
                                    step=0.01,
                                    interactive=True
                                )
                                completion_bonus_pt = gr.Number(
                                    label=f"Completion Bonus",
                                    value=0.0,
                                    minimum=0.0,
                                    maximum=10.0,
                                    step=0.1,
                                    interactive=True
                                )
                                color_picker = gr.ColorPicker(
                                    label=f"RGB",
                                    value="#FF6B6B",
                                    interactive=True
                                )
                    
                    # Store sphere components
                    all_components['spheres'].append({
                        'x_range': x_slider,
                        'y_range': y_slider,
                        'z_range': z_slider,
                        'size_range': size_slider,
                        'dwell_duration': dwell_duration,
                        'completion_bonus': completion_bonus_pt,
                        'rgb': color_picker
                    })
            
            # Store references
            dynamic_rows.append(main_row)
            radios.append(radio)
            box_rows.append(box_row)
            sphere_rows.append(sphere_row)

        gr.Markdown("### View of the environment")
        render_button = gr.Button("Render Environment", variant="primary", size="lg")
        with gr.Row(visible=False) as env_view_row:
            env_view_1 = gr.Image(label="Environment View", interactive=False)
            env_view_2 = gr.Image(label="Environment View", interactive=False)
        
        # Add Run button and output
        gr.Markdown("### Run Configuration")
        with gr.Row():
            run_button = gr.Button("Run", variant="primary", size="lg")
        
        output_text = gr.Textbox(
            label="Configuration Output",
            lines=20,
            max_lines=30,
            interactive=False,
            show_copy_button=True
        )

        def args_to_cfg_overrides(*args):
            """Print all configuration details"""
            # Extract values from args
<<<<<<< HEAD
            timesteps, checkpoints, evaluations, batch, envs, num_targets, select_checkpoint_run, select_checkpoint_number = args[:8]
            radio_values = args[8:18]  # 10 radio values

            # Get all other component values
            button_values = args[18:108]  # 9 components × 10 = 90 values
            pointing_values = args[108:]   # 7 components × 10 = 70 values
=======
            timesteps, checkpoints, evaluations, batch, envs, num_minibatches, num_targets = args[:5]
            radio_values = args[5:15]  # 10 radio values

            # Get all other component values
            box_values = args[15:105]  # 9 components × 10 = 90 values
            sphere_values = args[105:]   # 7 components × 10 = 70 values
>>>>>>> 81284585
            

            cfg_overrides = ["env=universal", "run.using_gradio=True", "wandb.project=workshop"]
            to_text = ["", "one", "two", "three", "four", "five", "six", "seven", "eight", "nine", "ten"]
            cfg_overrides.append(f"env/task_config/targets={to_text[int(num_targets)]}")

            
            # RL Parameters
            cfg_overrides.append(f"rl.num_timesteps={int(timesteps)}")
            cfg_overrides.append(f"rl.num_checkpoints={int(checkpoints)}")
            cfg_overrides.append(f"rl.num_evals={int(evaluations)}")
            cfg_overrides.append(f"rl.batch_size={int(batch)}")
            cfg_overrides.append(f"rl.num_envs={int(envs)}")
            cfg_overrides.append(f"rl.num_minibatches={int(num_minibatches)}")

            exact_checkpoint_path = checkpoint_path_from_run_number(select_checkpoint_run, select_checkpoint_number)
            cfg_overrides.append(f"rl.load_checkpoint_path={exact_checkpoint_path}")

            for i in range(int(num_targets)):
                target_type = radio_values[i]
                cfg_overrides.append(f"+env/task_config/targets/target_{i}={target_type.lower()}")
                
                if target_type == "Box":
                    # Extract box values for this target
                    start_idx = i * 9
                    btn_pos_x = box_values[start_idx]
                    btn_pos_y = -box_values[start_idx + 1]
                    btn_pos_z = box_values[start_idx + 2]
                    cfg_overrides.append(f"env.task_config.targets.target_{i}.position=[{btn_pos_x},{btn_pos_y},{btn_pos_z}]")
                    btn_size_x = box_values[start_idx + 3]
                    btn_size_y = box_values[start_idx + 4]
                    cfg_overrides.append(f"env.task_config.targets.target_{i}.geom_size=[{btn_size_x},{btn_size_y},0.01]")
                    cfg_overrides.append(f"env.task_config.targets.target_{i}.site_size=[{btn_size_x-0.005},{btn_size_y-0.005},0.01]")
                    completion_bonus = box_values[start_idx + 5]
                    cfg_overrides.append(f"env.task_config.targets.target_{i}.completion_bonus={completion_bonus}")
                    min_force = box_values[start_idx + 6]
                    cfg_overrides.append(f"env.task_config.targets.target_{i}.min_touch_force={min_force}")
                    orientation = box_values[start_idx + 7]
                    euler = -orientation * np.pi / 180
                    cfg_overrides.append(f"env.task_config.targets.target_{i}.euler=[0,{euler},0]")
                    rgb = box_values[start_idx + 8]
                    rgb = hex_to_rgb(rgb)
                    cfg_overrides.append(f"env.task_config.targets.target_{i}.rgb=[{rgb[0]},{rgb[1]},{rgb[2]}]")
                    
                    
                else:  # Sphere
                    # Extract sphere values for this target
                    start_idx = i * 7
<<<<<<< HEAD
                    x_range = pointing_values[start_idx]
                    y_range = pointing_values[start_idx + 1]
                    z_range = pointing_values[start_idx + 2]
                    cfg_overrides.append(f"env.task_config.targets.target_{i}.position=[[{x_range[0]},{-y_range[0]},{z_range[0]}],[{x_range[1]},{-y_range[1]},{z_range[1]}]]")
                    size_range = pointing_values[start_idx + 3]
=======
                    x_range = sphere_values[start_idx]
                    y_range = -sphere_values[start_idx + 1]
                    z_range = sphere_values[start_idx + 2]
                    cfg_overrides.append(f"env.task_config.targets.target_{i}.position=[[{x_range[0]},{y_range[0]},{z_range[0]}],[{x_range[1]},{y_range[1]},{z_range[1]}]]")
                    size_range = sphere_values[start_idx + 3]
>>>>>>> 81284585
                    cfg_overrides.append(f"env.task_config.targets.target_{i}.size=[{size_range[0]},{size_range[1]}]")
                    dwell = sphere_values[start_idx + 4]
                    cfg_overrides.append(f"env.task_config.targets.target_{i}.dwell_duration={dwell}")
                    completion_bonus = sphere_values[start_idx + 5]
                    cfg_overrides.append(f"env.task_config.targets.target_{i}.completion_bonus={completion_bonus}")
                    rgb = sphere_values[start_idx + 6]
                    rgb = hex_to_rgb(rgb)
                    cfg_overrides.append(f"env.task_config.targets.target_{i}.rgb=[{rgb[0]},{rgb[1]},{rgb[2]}]")
                    
            return cfg_overrides

        def run_training(*args):
            cfg_overrides = args_to_cfg_overrides(*args)
            # cfg = load_config_interactive(cfg_overrides, cfg_only=True)
            gr.Info("Set up training start from the GR UI!")
            save_cfgs = []
            save_cfgs.extend(cfg_overrides)
            # train(cfg)
            text = "Go to the next notebook in the cell and run the training!\n"
            text += "\n".join(save_cfgs)
            return text

        def render_environment(*args):
            cfg_overrides = args_to_cfg_overrides(*args)
            print(cfg_overrides)
            config = load_config_interactive(cfg_overrides)
            env = MyoUserUniversal(config.env)
            imgs = env.get_renderings()
            img1 = imgs[0][1]
            img2 = imgs[1][1]
            return gr.update(visible=True), gr.update(value=img1), gr.update(value=img2)
            


        def update_dynamic_elements(num):
            """Show/hide dynamic rows based on the number input"""
            num = max(0, min(int(num) if num is not None else 0, 10))
            updates = []
            for i in range(10):
                if i < num:
                    updates.append(gr.update(visible=True))
                else:
                    updates.append(gr.update(visible=False))
            return updates

        def toggle_interface_type(radio_value):
            """Show appropriate interface based on radio selection"""
            if radio_value == "Box":
                return gr.update(visible=True), gr.update(visible=False)
            else:  # Sphere
                return gr.update(visible=False), gr.update(visible=True)

        # Event handler for dynamic elements
        num_elements.change(
            update_dynamic_elements,
            inputs=num_elements,
            outputs=dynamic_rows
        )

        # Event handlers for each radio button to control interface type
        for i in range(10):
            radios[i].change(
                toggle_interface_type,
                inputs=radios[i],
                outputs=[box_rows[i], sphere_rows[i]]
            )

        # Prepare inputs for run button
<<<<<<< HEAD
        run_inputs = [num_timesteps, num_checkpoints, num_evaluations, batch_size, num_envs, num_elements, select_checkpoint_run, select_checkpoint_number]
=======
        run_inputs = [num_timesteps, num_checkpoints, num_evaluations, batch_size, num_envs, num_minibatches, num_elements]
>>>>>>> 81284585
        run_inputs.extend(radios)
        
        # Add all box components
        for i in range(10):
            for key in ['box_position_x', 'box_position_y', 'box_position_z', 'box_size_x', 'box_size_y', 'completion_bonus', 'min_touch_force', 'orientation_angle', 'rgb']:
                run_inputs.append(all_components['boxes'][i][key])
        
        # Add all sphere components
        for i in range(10):
            for key in ['x_range', 'y_range', 'z_range', 'size_range', 'dwell_duration', 'completion_bonus', 'rgb']:
                run_inputs.append(all_components['spheres'][i][key])

        # Run button event
        run_button.click(
            run_training,
            inputs=run_inputs,
            outputs=output_text
        )

        render_button.click(
            render_environment,
            inputs=run_inputs,
            outputs=[env_view_row, env_view_1, env_view_2]
        )

    return demo

if __name__ == "__main__":
    wandb_url = None
    demo = get_ui(wandb_url)
    demo.launch(share=True)<|MERGE_RESOLUTION|>--- conflicted
+++ resolved
@@ -120,7 +120,19 @@
                 maximum=4096,
                 interactive=True
             )
-<<<<<<< HEAD
+            num_minibatches = gr.Number(
+                label="Number of Minibatches",
+                value=8,
+                minimum=0,
+                maximum=40,
+                interactive=True
+            )
+        gr.Markdown(
+            "<span style='font-size: 1em;'>"
+            "Note: Ensure that batch_size * num_minibatches % num_envs = 0."
+            "</span>",
+            elem_id="hint-text"
+        )
         with gr.Row():
             choices = get_available_checkpoints()
             select_checkpoint_run = gr.Dropdown(
@@ -141,21 +153,6 @@
                 inputs=select_checkpoint_run,
                 outputs=select_checkpoint_number
             )
-=======
-            num_minibatches = gr.Number(
-                label="Number of Minibatches",
-                value=8,
-                minimum=0,
-                maximum=40,
-                interactive=True
-            )
-        gr.Markdown(
-            "<span style='font-size: 1em;'>"
-            "Note: Ensure that batch_size * num_minibatches % num_envs = 0."
-            "</span>",
-            elem_id="hint-text"
-        )
->>>>>>> 81284585
         gr.Markdown("### Dynamic Targets Feature")
         
         num_elements = gr.Number(
@@ -380,21 +377,12 @@
         def args_to_cfg_overrides(*args):
             """Print all configuration details"""
             # Extract values from args
-<<<<<<< HEAD
-            timesteps, checkpoints, evaluations, batch, envs, num_targets, select_checkpoint_run, select_checkpoint_number = args[:8]
-            radio_values = args[8:18]  # 10 radio values
+            timesteps, checkpoints, evaluations, batch, envs, num_minibatches, num_targets, select_checkpoint_run, select_checkpoint_number = args[:9]
+            radio_values = args[9:19]  # 10 radio values
 
             # Get all other component values
-            button_values = args[18:108]  # 9 components × 10 = 90 values
-            pointing_values = args[108:]   # 7 components × 10 = 70 values
-=======
-            timesteps, checkpoints, evaluations, batch, envs, num_minibatches, num_targets = args[:5]
-            radio_values = args[5:15]  # 10 radio values
-
-            # Get all other component values
-            box_values = args[15:105]  # 9 components × 10 = 90 values
-            sphere_values = args[105:]   # 7 components × 10 = 70 values
->>>>>>> 81284585
+            box_values = args[19:109]  # 9 components × 10 = 90 values
+            sphere_values = args[109:]   # 7 components × 10 = 70 values
             
 
             cfg_overrides = ["env=universal", "run.using_gradio=True", "wandb.project=workshop"]
@@ -443,19 +431,11 @@
                 else:  # Sphere
                     # Extract sphere values for this target
                     start_idx = i * 7
-<<<<<<< HEAD
-                    x_range = pointing_values[start_idx]
-                    y_range = pointing_values[start_idx + 1]
-                    z_range = pointing_values[start_idx + 2]
+                    x_range = sphere_values[start_idx]
+                    y_range = sphere_values[start_idx + 1]
+                    z_range = sphere_values[start_idx + 2]
                     cfg_overrides.append(f"env.task_config.targets.target_{i}.position=[[{x_range[0]},{-y_range[0]},{z_range[0]}],[{x_range[1]},{-y_range[1]},{z_range[1]}]]")
-                    size_range = pointing_values[start_idx + 3]
-=======
-                    x_range = sphere_values[start_idx]
-                    y_range = -sphere_values[start_idx + 1]
-                    z_range = sphere_values[start_idx + 2]
-                    cfg_overrides.append(f"env.task_config.targets.target_{i}.position=[[{x_range[0]},{y_range[0]},{z_range[0]}],[{x_range[1]},{y_range[1]},{z_range[1]}]]")
                     size_range = sphere_values[start_idx + 3]
->>>>>>> 81284585
                     cfg_overrides.append(f"env.task_config.targets.target_{i}.size=[{size_range[0]},{size_range[1]}]")
                     dwell = sphere_values[start_idx + 4]
                     cfg_overrides.append(f"env.task_config.targets.target_{i}.dwell_duration={dwell}")
@@ -524,11 +504,7 @@
             )
 
         # Prepare inputs for run button
-<<<<<<< HEAD
-        run_inputs = [num_timesteps, num_checkpoints, num_evaluations, batch_size, num_envs, num_elements, select_checkpoint_run, select_checkpoint_number]
-=======
-        run_inputs = [num_timesteps, num_checkpoints, num_evaluations, batch_size, num_envs, num_minibatches, num_elements]
->>>>>>> 81284585
+        run_inputs = [num_timesteps, num_checkpoints, num_evaluations, batch_size, num_envs, num_minibatches, num_elements, select_checkpoint_run, select_checkpoint_number]
         run_inputs.extend(radios)
         
         # Add all box components
