--- conflicted
+++ resolved
@@ -103,216 +103,29 @@
                 interactive=True
             )
             ctrl_dt = gr.Number(
-            label="Control Timestep (s)",   
-            value=0.05,
-            minimum=0.01,
-            maximum=0.5,
-            step=0.01,
-            interactive=True
+                label="Control Timestep (s)",   
+                value=0.05,
+                minimum=0.01,
+                maximum=0.5,
+                step=0.01,
+                interactive=True
+            )
+        gr.Markdown(
+            "<span style='font-size: 1em;'>"
+            "<b><span style='color:red'>Note:</span></b> Ensure that (<i>batch_size</i> * <i>num_minibatches</i>) is a multiple of <i>num_envs</i>."
+            "</span>",
+            elem_id="hint-text"
         )
-<<<<<<< HEAD
-    gr.Markdown(
-        "<span style='font-size: 1em;'>"
-        "<b><span style='color:red'>Note:</span></b> Ensure that (<i>batch_size</i> * <i>num_minibatches</i>) is a multiple of <i>num_envs</i>."
-        "</span>",
-        elem_id="hint-text"
-    )
-    with gr.Row():
-        batch_size = gr.Number(
-            label="Batch Size",
-            value=128,
-            minimum=0,
-            maximum=512,
-            interactive=True
-        )
-        num_envs = gr.Number(
-            label="Number of Parallel Environments",
-            value=1024,
-            minimum=0,
-            maximum=4096,
-            interactive=True
-        )
-        num_minibatches = gr.Number(
-            label="Number of Minibatches",
-            value=8,
-            minimum=0,
-            maximum=40,
-            interactive=True
-        )
-    with gr.Row():
-        choices = get_available_checkpoints()
-        select_checkpoint_run = gr.Dropdown(
-            label="Select Experiment from which to load checkpoints",
-            choices=choices,
-            interactive=True,
-            value="None"
-        )
-        choices = get_available_checkpoint_numbers(select_checkpoint_run.value)
-        select_checkpoint_number = gr.Dropdown(
-            label="Select Checkpoint Number",
-            choices=choices,
-            interactive=True,
-            value="None"
-        )
-        select_checkpoint_run.change(
-            update_checkpoint_numbers,
-            inputs=select_checkpoint_run,
-            outputs=select_checkpoint_number
-        )
-    return num_timesteps, num_checkpoints, num_evaluations, ctrl_dt, batch_size, num_envs, num_minibatches, select_checkpoint_run, select_checkpoint_number
-
-def box_option_parameters(i):
-    # Boxes option row
-    with gr.Row(visible=False) as box_row:
-        with gr.Accordion(label=f"Box {i+1} Settings", open=False):
-            with gr.Row():
-                box_position_x = gr.Slider(
-                    label="Depth Position",
-                    minimum=0.2,
-                    maximum=0.55,
-                    value=0.225,
-                    step=0.001,
-                    interactive=True
-                )
-                box_position_y = gr.Slider(
-                    label="Horizontal Position",
-                    minimum=-0.25,
-                    maximum=0.25,
-                    value=-0.1,
-                    step=0.001,
-                    interactive=True
-                )
-                box_position_z = gr.Slider(
-                    label="Vertical Position",
-                    minimum=0.6,
-                    maximum=1.2,
-                    value=0.843,
-                    step=0.001,
-                    interactive=True
-                )
-            with gr.Row():
-                box_size_x_slider = gr.Slider(
-                    label="Width",
-                    minimum=0.02,
-                    maximum=0.03,
-                    value=0.025,
-                    step=0.001,
-                    interactive=True
-                )
-                box_size_y_slider = gr.Slider(
-                    label="Height",
-                    minimum=0.02,
-                    maximum=0.03,
-                    value=0.025,
-                    step=0.001,
-                    interactive=True
-                )
-                completion_bonus_btn = gr.Slider(
-                    label="Completion Bonus",
-                    minimum=0.0,
-                    maximum=10.0,
-                    value=0.0,
-                    step=0.1,
-                    interactive=True
-                )
-            with gr.Row():
-                min_touch_force = gr.Slider(
-                    label="Minimum Touch Force",
-                    info="Minimum force required to register a touch",
-                    minimum=0.0,
-                    maximum=10.0,
-                    value=1.0,
-                    step=0.1,
-                    interactive=True
-                )
-                orientation_angle = gr.Slider(
-                    label="Orientation Angle",
-                    minimum=0.0,
-                    maximum=180.0,
-                    value=45,
-                    step=1.0,
-                    interactive=True
-                )
-                rgb_btn = gr.ColorPicker(
-                    label="RGB",
-                    value="#FF6B6B",
-                    interactive=True
-                )
-    return box_row, box_position_x, box_position_y, box_position_z, box_size_x_slider, box_size_y_slider, completion_bonus_btn, min_touch_force, orientation_angle, rgb_btn
-
-def sphere_option_parameters(i, dwell_duration_min=0.0):
-    # Sphere option row  
-    with gr.Row(visible=True) as sphere_row:
-        with gr.Accordion(label=f"Sphere {i+1} Settings", open=False):
-            with gr.Row():
-                gr.Markdown("#### The coordinates for the sphere targets are randomly sampled from a range, please choose them below")
-            with gr.Row():
-                x_slider = RangeSlider(
-                    label=f"Depth Range",
-                    minimum=sphere_ranges["x"][0],
-                    maximum=sphere_ranges["x"][1],
-                    value=(sphere_ranges["x"][0], sphere_ranges["x"][1]),
-                    step=0.001,
-                    interactive=True
-                )
-                y_slider = RangeSlider(
-                    label=f"Horizontal Range",
-                    minimum=sphere_ranges["y"][0],
-                    maximum=sphere_ranges["y"][1],
-                    value=(sphere_ranges["y"][0], sphere_ranges["y"][1]),
-                    step=0.001,
-                    interactive=True
-                )
-                z_slider = RangeSlider(
-                    label=f"Vertical Range",
-                    minimum=sphere_ranges["z"][0],
-                    maximum=sphere_ranges["z"][1],
-                    value=(sphere_ranges["z"][0], sphere_ranges["z"][1]),
-                    step=0.001,
-                    interactive=True
-                )
-            with gr.Row():
-                size_slider = RangeSlider(
-                    label=f"Size Range",
-                    minimum=sphere_ranges["size"][0],
-                    maximum=sphere_ranges["size"][1],
-                    value=(sphere_ranges["size"][0], sphere_ranges["size"][1]),
-                    step=0.001,
-                    interactive=True
-                )
-                dwell_duration = gr.Number(
-                    label=f"Dwell Duration",
-                    value=0.25,
-                    minimum=dwell_duration_min,
-                    maximum=1.0,
-                    step=0.01,
-                    interactive=True
-                )
-                completion_bonus_pt = gr.Number(
-                    label=f"Completion Bonus",
-                    value=0.0,
-                    minimum=0.0,
-                    maximum=10.0,
-                    step=0.1,
-                    interactive=True
-                )
-                color_picker = gr.ColorPicker(
-                    label=f"RGB",
-                    value="#FF6B6B",
-                    interactive=True
-                )
-    return sphere_row, x_slider, y_slider, z_slider, size_slider, dwell_duration, completion_bonus_pt, color_picker
-=======
         with gr.Row():
             batch_size = gr.Number(
-                    label="Batch Size",
-                    value=128,
-                    minimum=0,
-                    maximum=512,
-                    interactive=True
-                )
+                label="Batch Size",
+                value=128,
+                minimum=0,
+                maximum=512,
+                interactive=True
+            )
             num_envs = gr.Number(
-                label="Number of Environments",
+                label="Number of Parallel Environments",
                 value=1024,
                 minimum=0,
                 maximum=4096,
@@ -324,12 +137,6 @@
                 minimum=0,
                 maximum=40,
                 interactive=True
-            )
-            gr.Markdown(
-                "<span style='font-size: 1em;'>"
-                "Note: Ensure that batch_size * num_minibatches % num_envs = 0."
-                "</span>",
-                elem_id="hint-text"
             )
         with gr.Row():
             choices = get_available_checkpoints()
@@ -501,7 +308,7 @@
         return ["x_range", "y_range", "z_range", "size_range", "dwell_duration", "completion_bonus", "rgb"]
     
     @staticmethod
-    def get_parameters(i):
+    def get_parameters(i, dwell_duration_min=0.0):
     # Sphere option row  
         with gr.Row(visible=True) as sphere_row:
             with gr.Accordion(label=f"Sphere {i+1} Settings", open=False):
@@ -544,7 +351,7 @@
                     dwell_duration = gr.Number(
                         label=f"Dwell Duration",
                         value=0.25,
-                        minimum=0.0,
+                        minimum=dwell_duration_min,
                         maximum=1.0,
                         step=0.01,
                         interactive=True
@@ -588,7 +395,6 @@
         print(overrides)
         return overrides
 
->>>>>>> a44b19e4
 
 def update_dwell_duration(dwell_duration, ctrl_dt):
     return gr.update(minimum=max(ctrl_dt, 0))
@@ -606,6 +412,7 @@
                     )
         gr.Markdown("### RL Parameters")
         rl_params = RLParameters.get_parameters()
+        num_timesteps, num_checkpoints, num_evaluations, ctrl_dt, batch_size, num_envs, num_minibatches, select_checkpoint_run, select_checkpoint_number = rl_params
         
         gr.Markdown("### Dynamic Targets Feature")
         
@@ -652,18 +459,15 @@
                         interactive=True
                     )
                     box_row, box_params = BoxParameters.get_parameters(i)
+                    box_position_x, box_position_y, box_position_z, box_size_x_slider, box_size_y_slider, completion_bonus_btn, min_touch_force, orientation_angle, rgb_btn = box_params
                     
                     # Store box components
                     all_components['boxes'].append({
                         key: value for key, value in zip(BoxParameters.fields(), box_params)
                     })
-<<<<<<< HEAD
-                    sphere_row, x_slider, y_slider, z_slider, size_slider, dwell_duration, completion_bonus_pt, color_picker = sphere_option_parameters(i, dwell_duration_min=ctrl_dt.value)                    
+                    sphere_row, sphere_params = SphereParameters.get_parameters(i, dwell_duration_min=ctrl_dt.value)
+                    x_slider, y_slider, z_slider, size_slider, dwell_duration, completion_bonus_pt, color_picker = sphere_params
                     ctrl_dt.change(fn=update_dwell_duration, inputs=(dwell_duration, ctrl_dt), outputs=dwell_duration, preprocess=False)
-                    
-=======
-                    sphere_row, sphere_params = SphereParameters.get_parameters(i)
->>>>>>> a44b19e4
                     # Store sphere components
                     all_components['spheres'].append({
                         key: value for key, value in zip(SphereParameters.fields(), sphere_params)
