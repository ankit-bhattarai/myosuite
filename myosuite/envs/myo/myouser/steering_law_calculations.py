from sklearn.linear_model import LinearRegression
from sklearn.metrics import r2_score
import matplotlib.pyplot as plt
import numpy as np
from scipy.optimize import least_squares
import pandas as pd

def preprocess_steering_law_rollouts(movement_times, rollout_states, task):
    movement_times = np.array(movement_times)

    if task in ("circle_0",):
        Ws = np.array([np.abs(r.info["tunnel_nodes_left"][0,1] - r.info["tunnel_nodes_right"][0,1]) for r in rollout_states])
        Rs = np.array([np.abs(0.5*(r.info["tunnel_nodes_left"][:,1].max() - r.info["tunnel_nodes_right"][:,1].min())) for r in rollout_states])
        Ds = Rs * (2 * np.pi)
        IDs = (Ds / Ws).reshape(-1, 1)
        sl_data = {"ID": IDs, "MT_ref": movement_times,
                    "D": Ds, "W": Ws, "R": Rs}
    elif task in ('menu_0', 'menu_1', 'menu_2'):
        Ds = np.array([np.abs(-r.info["tunnel_nodes_left"][1:,1] + r.info["tunnel_nodes_right"][:-1,1]) for r in rollout_states])
        Ws = np.array([np.abs(r.info["tunnel_nodes_left"][:-1,0] - r.info["tunnel_nodes_right"][1:,0]) for r in rollout_states])
        IDs = np.stack([
            Ds[:, i] / Ws[:, i] if (i % 2 == 0) else Ws[:, i] / Ds[:, i]
            for i in range(Ds.shape[1])
        ], axis=1).sum(axis=1).reshape(-1, 1) if len(Ds) > 0 else np.array([])
        sl_data = {"ID": IDs, "MT_ref": movement_times,
                    "D": Ds, "W": Ws}
    elif task in ('spiral_0'):
        Ds = np.array([np.linalg.vector_norm(np.abs(r.info["tunnel_nodes"][1:] - r.info["tunnel_nodes"][:-1]), axis=-1) for r in rollout_states])
        Ws = np.array([np.linalg.vector_norm(np.abs(r.info["tunnel_nodes_left"] - r.info["tunnel_nodes_right"]), axis=-1)[1:] for r in rollout_states])
        Rs = np.array([0.5*(r.info["tunnel_extras"]["r_inner"] + r.info["tunnel_extras"]["r_outer"])[1:] for r in rollout_states])
        Xs = np.array([r.info["tunnel_nodes"][:,0] for r in rollout_states])
        Ys = np.array([r.info["tunnel_nodes"][:,1] for r in rollout_states])
        IDs = np.sum(Ds / Ws, axis=-1).reshape(-1, 1)
        sl_data = {"ID": IDs, "MT_ref": movement_times,
                    "D": Ds, "W": Ws, "R": Rs, "X": Xs, "Y": Ys}
    elif task in ('sinusoidal_0',):
        Ds = np.array([np.linalg.vector_norm(np.abs(r.info["tunnel_nodes"][1:] - r.info["tunnel_nodes"][:-1]), axis=-1) for r in rollout_states])
        Ws = np.array([np.linalg.vector_norm(np.abs(r.info["tunnel_nodes_left"] - r.info["tunnel_nodes_right"]), axis=-1)[1:] for r in rollout_states])
        IDs = np.sum(Ds / Ws, axis=-1).reshape(-1, 1)
        Xs = np.array([r.info["tunnel_nodes"][:,0] for r in rollout_states])
        Ys = np.array([r.info["tunnel_nodes"][:,1] for r in rollout_states])
        sl_data = {"ID": IDs, "MT_ref": movement_times,
                    "D": Ds, "W": Ws, "X": Xs, "Y": Ys}
    elif task in ('rectangle_0',):
        Ds = np.array([np.abs(r.info["tunnel_nodes"][-1, 0] - r.info["tunnel_nodes"][0, 0]) for r in rollout_states])
        Ws = np.array([np.abs(r.info["tunnel_nodes_right"][0, 1] - r.info["tunnel_nodes_left"][0, 1]) for r in rollout_states])
        IDs = (Ds / Ws).reshape(-1, 1)
        sl_data = {"ID": IDs, "MT_ref": movement_times,
                    "D": Ds, "W": Ws}
    else:
        raise NotImplementedError()
    return sl_data

<<<<<<< HEAD
def calculate_steering_laws(movement_times, rollout_states, task, average_r2=True, plot_data=False):
=======
def calculate_curvature(sl_data):
    # Approximate 1st Derivative
    dx = np.diff(sl_data["X"], axis=-1)     # (N, M-1)
    dy = np.diff(sl_data["Y"], axis=-1)     # (N, M-1)
    # Approximate 2nd Derivative
    ddx = np.diff(sl_data["X"], n=2, axis=-1)  # (N, M-2)
    ddy = np.diff(sl_data["Y"], n=2, axis=-1)  # (N, M-2)
    ds = np.sqrt(dx**2 + dy**2)  # (N, M-1)
    #same length
    dx = dx[:, :-1]
    dy = dy[:, :-1]
    ds = ds[:, :-1]

    # curvature
    kappa = np.abs(dx * ddy - dy * ddx) / (ds**3)
    return kappa, ds

def calculate_steering_laws(movement_times, rollout_states, task, average_r2=True):
>>>>>>> f488677c
    sl_data = preprocess_steering_law_rollouts(movement_times=movement_times, rollout_states=rollout_states, task=task)
    a,b,r2,sl_data0 = calculate_original_steering_law(sl_data.copy(), average_r2)
    plot_metrics = {}
    if plot_data:
        plot_metrics['plot_original'] =  sl_data0.copy()
        plot_metrics['plot_original']['r2'] = r2

    if np.isnan(r2):
        return {}
    else:
        if task in ('circle_0',):
            r2_nancel,sl_data1 = calculate_nancel_steering_law(sl_data.copy(), task, average_r2)
            r2_yamanaka, sl_data2 = calculate_yamanaka_steering_law(sl_data.copy(), average_r2)
            r2_liu, sl_data3 = calculate_liu_steering_law(sl_data.copy(), average_r2)
            metrics = {'SL/r2': r2, 'SL/b': b, 'SL/len(ID_means)': len(sl_data0['ID_means']),'SL/r2_nancel': r2_nancel, 'SL/r2_yamanaka': r2_yamanaka, 'SL/r2_liu': r2_liu}
            if plot_data:
                plot_metrics['plot_nancel'] = sl_data1.copy()
                plot_metrics['plot_nancel']['r2'] = r2_nancel
                plot_metrics['plot_yamanaka'] = sl_data2.copy()
                plot_metrics['plot_yamanaka']['r2'] = r2_yamanaka
                plot_metrics['plot_liu'] = sl_data3.copy()
                plot_metrics['plot_liu']['r2'] = r2_liu
        elif task in ('menu_0', 'menu_1', 'menu_2'):
            r2_ahlstroem, sl_data1 = calculate_ahlstroem_steering_law(sl_data.copy(), average_r2)
            metrics = {'SL/r2': r2, 'SL/b': b, 'SL/len(ID_means)': len(sl_data0['ID_means']), 'SL/r2_ahlstroem': r2_ahlstroem}
            if plot_data:
                plot_metrics['plot_ahlstroem'] = sl_data1.copy()
                plot_metrics['plot_ahlstroem']['r2'] = r2_ahlstroem
        elif task in ('spiral_0'):
            r2_nancel,sl_data1 = calculate_nancel_steering_law(sl_data.copy(), task, average_r2)
            #r2_chen,sl_data2 = calculate_steering_law_chen(sl_data.copy(), average_r2)
            metrics = {'SL/r2': r2, 'SL/b': b, 'SL/len(ID_means)': len(sl_data0['ID_means']),'SL/r2_nancel': r2_nancel}#,'SL/r2_chen': r2_chen}
        elif task in ('sinusoidal_0'):
            r2_nancel,sl_data1 = calculate_nancel_steering_law(sl_data.copy(), task, average_r2)
            r2_chen,sl_data2 = calculate_steering_law_chen(sl_data.copy(), average_r2)
            metrics = {'SL/r2': r2, 'SL/b': b, 'SL/len(ID_means)': len(sl_data0['ID_means']),'SL/r2_nancel': r2_nancel,'SL/r2_chen': r2_chen}
<<<<<<< HEAD
            if plot_data:
                plot_metrics['plot_nancel'] = sl_data1.copy()
                plot_metrics['plot_nancel']['r2'] = r2_nancel
                plot_metrics['plot_chen'] = sl_data2.copy()
                plot_metrics['plot_chen']['r2'] = r2_chen
=======

>>>>>>> f488677c
        else:
            metrics = {'SL/r2': r2, 'SL/b': b, 'SL/len(ID_means)': len(sl_data0['ID_means'])}
        metrics.update(plot_metrics)
        return metrics

def calculate_steering_law_chen(sl_data, average_r2=True):
    kappa, ds = calculate_curvature(sl_data)
    Ks = np.sum(kappa * ds, axis=-1)

    sl_data['D'] = np.sum(sl_data['D'], axis=-1)
    sl_data['W'] = np.sum(sl_data['W'], axis=-1)
    # In df to enable grouping
    sl_data['K'] = Ks
    keys = ["D", "MT_ref", "K", "W"]
    sl_data_1d = {k: np.asarray(sl_data[k]).ravel() for k in keys}
    df = pd.DataFrame(sl_data_1d)
    if average_r2:
        df = df.groupby(['D', 'W', 'K'], as_index=False)['MT_ref'].mean()
        
    MTs = sl_data['MT_ref']
    Ds = sl_data['D']

    def residuals(params):
        a, b, c, d = params
        x1 = Ds
        x2 = np.log2(Ks+1)
        x3 = Ds*Ks
        MT_pred = a + b*x1 + c*x2 + d*x3
        return (MT_pred - MTs).ravel() 

    x0 = [np.mean(MTs), 1.0, 0.0, 0.0]

    res = least_squares(residuals, x0)

    a, b, c, d = res.x
    x1 = Ds
    x2 = np.log2(Ks+1)
    x3 = Ds*Ks
    MT_pred = a + b*x1 + c*x2 + d*x3

    x_values = x1 + c/b * x2 + d/b * x3

    r2 = r2_score(MTs, MT_pred)

    sl_data.update({"MT_pred": MT_pred, "x_values": x_values})
    if average_r2:
        sl_data.update({"MT_means_ref": MTs})
    return r2, sl_data
        
def calculate_nancel_steering_law(sl_data, task='circle_0', average_r2=True):
    if task == 'circle_0':
        IDs = ((np.power(sl_data['R'], 1/3) / sl_data['W'])*sl_data['D']).reshape(-1, 1)
    elif task in ('spiral_0', 'sinusoidal_0'):
        dx = np.diff(sl_data["X"], axis=-1)     # (N, M-1)
        dy = np.diff(sl_data["Y"], axis=-1)     # (N, M-1)
        ds = np.sqrt(dx**2 + dy**2)  # (N, M-1)
        Ws = sl_data['W']
        if task == "spiral_0":
            Rs = sl_data['R']
            f_vals = 1 / (Ws * np.power(Rs, 1/3))
        else:
            kappa, ds = calculate_curvature(sl_data)
            Rs = 1/kappa
            f_vals = 1 / (Ws[:,:-1] * np.power(Rs, 1/3))
        IDs = np.sum(f_vals * ds, axis=-1)
    else:
        print(f"Not implemented for this task {task}")
        return np.nan, sl_data

    MTs = sl_data['MT_ref']
    a, b, r2, y_pred, ID_means, MT_means = fit_model(IDs, MTs, average_r2=average_r2)
    print(f"R^2: {r2}, a,b: {a},{b}")

    sl_data.update({"MT_pred": y_pred, "x_values": IDs})
    if average_r2:
        sl_data.update({"ID_means": ID_means, "MT_means_ref": MT_means, "x_values": ID_means})
    return r2,sl_data

def calculate_yamanaka_steering_law(sl_data, average_r2=True):
    keys = ["D", "W", "R", "MT_ref"]
    sl_data_1d = {k: np.asarray(sl_data[k]).ravel() for k in keys}
    df = pd.DataFrame(sl_data_1d)

    if average_r2:
        df = df.groupby(['D', 'W', 'R'], as_index=False)['MT_ref'].mean()

    MTs = df['MT_ref'].values
    Ds = df['D'].values
    Ws = df['W'].values
    Rs = df['R'].values


    def residuals(params):
        a, b, c, d = params
        denom = Ws + c * (1.0 / Rs) + d * Ws * (1.0 / Rs)
        MT_pred = a + b * (Ds / denom)
        return (MT_pred - MTs).ravel()

    x0 = [np.mean(MTs), 1.0, 0.0, 0.0]

    res = least_squares(residuals, x0)

    a, b, c, d = res.x
    IDs = (Ds / (Ws + c*(1.0/Rs) + d*Ws*(1.0/Rs)))
    MT_pred = a + b * IDs

    r2 = r2_score(MTs, MT_pred)

    sl_data.update({"MT_pred": MT_pred, "x_values": IDs})
    if average_r2:
        sl_data.update({"ID_means": IDs, "MT_means_ref": MTs, "x_values": IDs})

    return r2, sl_data

def calculate_liu_steering_law(sl_data, average_r2=True):
    keys = ["D", "W", "R", "MT_ref"]
    sl_data_1d = {k: np.asarray(sl_data[k]).ravel() for k in keys}
    df = pd.DataFrame(sl_data_1d)

    if average_r2:
        df = df.groupby(['D', 'W', 'R'], as_index=False)['MT_ref'].mean()

    MTs = df['MT_ref'].values
    Ds = df['D'].values
    Ws = df['W'].values
    Rs = df['R'].values

    y = np.log(MTs)

    def residuals(params):
        a, b, c, d = params
        x1 = np.log(Ds / Ws)
        x2 = 1.0 / Rs
        x3 = (1.0 / Rs) * np.log(Ds / Ws)
        y_pred = a + b*x1 + c*x2 + d*x3
        return (y_pred - y).ravel() 

    x0 = [np.mean(y), 1.0, 0.0, 0.0]

    res = least_squares(residuals, x0)

    a, b, c, d = res.x

    x1 = np.log(Ds / Ws)
    x2 = 1.0 / Rs
    x3 = (1.0 / Rs) * np.log(Ds / Ws)
    y_pred = a + b*x1 + c*x2 + d*x3

    r2 = r2_score(y, y_pred)

    x_values = x1 + c/b * x2 + d/b * x3
    x_axis_values = np.log(y_pred)

    sl_data.update({"MT_pred": np.exp(y_pred), "ID": x1, "x_values": x_values, "x_axis_values": x_axis_values})
    if average_r2:
        sl_data.update({"ID_means": x1, "curvature_means": x2, "MT_means_ref": MTs, "x_values": x_values, "x_axis_values": x_axis_values})

    return r2, sl_data

def calculate_ahlstroem_steering_law(sl_data, average_r2=True):
    Ds = np.array(sl_data['D'])
    Ws = np.array(sl_data['W'])
    MTs = np.array(sl_data['MT_ref'])
    IDs = np.stack([
            np.log2(Ds[:, i] / Ws[:, i]+1) if i % 2 == 0 else 0.5*Ws[:, i] / Ds[:, i]
            for i in range(Ds.shape[1])
        ], axis=1).sum(axis=1).reshape(-1, 1)
    a, b, r2, y_pred, ID_means, MT_means= fit_model(IDs, MTs, average_r2=average_r2)
    print(f"R^2: {r2}, a,b: {a},{b}")
    x_values = ID_means

    sl_data.update({"MT_pred": y_pred, "ID": ID_means, "x_values": x_values})
    if average_r2:
        sl_data.update({"ID_means": ID_means, "MT_means_ref": MT_means, "x_values": x_values})
    return r2,sl_data
    
def calculate_original_steering_law(sl_data, average_r2=True):   
    IDs = sl_data["ID"]
    MTs = sl_data["MT_ref"]

    if len(IDs) == 0 or len(MTs) == 0:
        return np.nan, np.nan, np.nan, np.nan
    
    a, b, r2, y_pred, ID_means, MT_means = fit_model(IDs, MTs, average_r2=average_r2)

    print(f"R^2: {r2}, a,b: {a},{b}")

    sl_data.update({"MT_pred": y_pred})
    if average_r2:
        sl_data.update({"ID_means": ID_means, "MT_means_ref": MT_means})

    return a,b,r2,sl_data

def fit_model(IDs, MTs, average_r2):
    if average_r2:
        IDs_rounded = IDs.round(2)
        ID_means = np.sort(np.unique(IDs_rounded)).reshape(-1, 1)
        MT_means = np.array([MTs[np.argwhere(IDs_rounded.flatten() == _id)].mean() for _id in ID_means])

        model = LinearRegression()
        model.fit(ID_means, MT_means)
        a = model.intercept_
        b = model.coef_[0]
        y_pred = model.predict(ID_means)
        r2 = r2_score(MT_means, y_pred)
    else:
        model = LinearRegression()
        model.fit(IDs, MTs)
        a = model.intercept_
        b = model.coef_[0]
        y_pred = model.predict(IDs)
        r2 = r2_score(MTs, y_pred)
        ID_means = None
        MT_means = None
    return a, b, r2, y_pred, ID_means, MT_means

def plot_steering_law(sl_data, r2, average_r2=True, law_name='Original'):
    
    if not average_r2:
        plt.scatter(sl_data["ID"], sl_data["MT_ref"])
        plt.plot(sl_data["ID"], sl_data["MT_pred"],  color="red")
        plt.title(f"R^2={r2:.2g} for {law_name} steering law")
    else:
        plt.scatter(sl_data["ID_means"], sl_data["MT_means_ref"])
        plt.plot(sl_data["ID_means"], sl_data["MT_pred"], "--", color="red")
        plt.title(f"Average R^2={r2:.2g} for {law_name} steering law")<|MERGE_RESOLUTION|>--- conflicted
+++ resolved
@@ -51,9 +51,6 @@
         raise NotImplementedError()
     return sl_data
 
-<<<<<<< HEAD
-def calculate_steering_laws(movement_times, rollout_states, task, average_r2=True, plot_data=False):
-=======
 def calculate_curvature(sl_data):
     # Approximate 1st Derivative
     dx = np.diff(sl_data["X"], axis=-1)     # (N, M-1)
@@ -71,8 +68,7 @@
     kappa = np.abs(dx * ddy - dy * ddx) / (ds**3)
     return kappa, ds
 
-def calculate_steering_laws(movement_times, rollout_states, task, average_r2=True):
->>>>>>> f488677c
+def calculate_steering_laws(movement_times, rollout_states, task, average_r2=True, plot_data=False):
     sl_data = preprocess_steering_law_rollouts(movement_times=movement_times, rollout_states=rollout_states, task=task)
     a,b,r2,sl_data0 = calculate_original_steering_law(sl_data.copy(), average_r2)
     plot_metrics = {}
@@ -105,19 +101,19 @@
             r2_nancel,sl_data1 = calculate_nancel_steering_law(sl_data.copy(), task, average_r2)
             #r2_chen,sl_data2 = calculate_steering_law_chen(sl_data.copy(), average_r2)
             metrics = {'SL/r2': r2, 'SL/b': b, 'SL/len(ID_means)': len(sl_data0['ID_means']),'SL/r2_nancel': r2_nancel}#,'SL/r2_chen': r2_chen}
+            if plot_data:
+                plot_metrics['plot_nancel'] = sl_data1.copy()
+                plot_metrics['plot_nancel']['r2'] = r2_nancel
         elif task in ('sinusoidal_0'):
             r2_nancel,sl_data1 = calculate_nancel_steering_law(sl_data.copy(), task, average_r2)
             r2_chen,sl_data2 = calculate_steering_law_chen(sl_data.copy(), average_r2)
             metrics = {'SL/r2': r2, 'SL/b': b, 'SL/len(ID_means)': len(sl_data0['ID_means']),'SL/r2_nancel': r2_nancel,'SL/r2_chen': r2_chen}
-<<<<<<< HEAD
             if plot_data:
                 plot_metrics['plot_nancel'] = sl_data1.copy()
                 plot_metrics['plot_nancel']['r2'] = r2_nancel
                 plot_metrics['plot_chen'] = sl_data2.copy()
                 plot_metrics['plot_chen']['r2'] = r2_chen
-=======
-
->>>>>>> f488677c
+
         else:
             metrics = {'SL/r2': r2, 'SL/b': b, 'SL/len(ID_means)': len(sl_data0['ID_means'])}
         metrics.update(plot_metrics)
