import scipy
from sklearn.linear_model import LinearRegression
from sklearn.metrics import r2_score
import matplotlib.pyplot as plt
import numpy as np
from scipy.optimize import least_squares
import pandas as pd
from collections import defaultdict

def preprocess_steering_law_rollouts(movement_times, rollout_states, task, average_r2 = True):
    movement_times = np.array(movement_times)

    if task in ("circle_0",):
        Ws = np.array([np.abs(r.info["tunnel_nodes_left"][0,1] - r.info["tunnel_nodes_right"][0,1]) for r in rollout_states])
        Rs = np.array([np.abs(0.5*(r.info["tunnel_nodes_left"][:,1].max() - r.info["tunnel_nodes_right"][:,1].min())) for r in rollout_states])
        Ds = Rs * (2 * np.pi)
        Xs = np.array([r.info["tunnel_nodes"][:,0] for r in rollout_states])
        Ys = np.array([r.info["tunnel_nodes"][:,1] for r in rollout_states])
        IDs = (Ds / Ws).reshape(-1, 1)
        sl_data = {"ID": IDs, "MT_ref": movement_times,
                    "D": Ds, "W": Ws, "R": Rs, "X": Xs, "Y": Ys}
    elif task in ('menu_0', 'menu_1', 'menu_2'):
        Ds = np.array([np.abs(-r.info["tunnel_nodes_left"][1:,1] + r.info["tunnel_nodes_right"][:-1,1]) for r in rollout_states])
        Ws = np.array([np.abs(r.info["tunnel_nodes_left"][:-1,0] - r.info["tunnel_nodes_right"][1:,0]) for r in rollout_states])
        IDs = np.stack([
            Ds[:, i] / Ws[:, i] if (i % 2 == 0) else Ws[:, i] / Ds[:, i]
            for i in range(Ds.shape[1])
        ], axis=1).sum(axis=1).reshape(-1, 1) if len(Ds) > 0 else np.array([])
        Xs = np.array([r.info["tunnel_nodes"][:,0] for r in rollout_states])
        Ys = np.array([r.info["tunnel_nodes"][:,1] for r in rollout_states])
        sl_data = {"ID": IDs, "MT_ref": movement_times,
                    "D": Ds, "W": Ws, "X": Xs, "Y": Ys}
    elif task in ('spiral_0'):
        Ds = np.array([np.linalg.vector_norm(np.abs(r.info["tunnel_nodes"][1:] - r.info["tunnel_nodes"][:-1]), axis=-1) for r in rollout_states])
        Ws = np.array([np.linalg.vector_norm(np.abs(r.info["tunnel_nodes_left"] - r.info["tunnel_nodes_right"]), axis=-1)[1:] for r in rollout_states])
        Rs = np.array([0.5*(r.info["tunnel_extras"]["r_inner"] + r.info["tunnel_extras"]["r_outer"])[1:] for r in rollout_states])
        Xs = np.array([r.info["tunnel_nodes"][:,0] for r in rollout_states])
        Ys = np.array([r.info["tunnel_nodes"][:,1] for r in rollout_states])
        IDs = np.sum(Ds / Ws, axis=-1).reshape(-1, 1)
        sl_data = {"ID": IDs, "MT_ref": movement_times,
                    "D": Ds, "W": Ws, "R": Rs, "X": Xs, "Y": Ys}
    elif task in ('sinusoidal_0',):
        Ds = np.array([np.linalg.vector_norm(np.abs(r.info["tunnel_nodes"][1:] - r.info["tunnel_nodes"][:-1]), axis=-1) for r in rollout_states])
        Ws = np.array([np.linalg.vector_norm(np.abs(r.info["tunnel_nodes_left"] - r.info["tunnel_nodes_right"]), axis=-1)[1:] for r in rollout_states])
        IDs = np.sum(Ds / Ws, axis=-1).reshape(-1, 1)
        Xs = np.array([r.info["tunnel_nodes"][:,0] for r in rollout_states])
        Ys = np.array([r.info["tunnel_nodes"][:,1] for r in rollout_states])
        sl_data = {"ID": IDs, "MT_ref": movement_times,
                    "D": Ds, "W": Ws, "X": Xs, "Y": Ys}
    elif task in ('rectangle_0',):
        Ds = np.array([np.abs(r.info["tunnel_nodes"][-1, 0] - r.info["tunnel_nodes"][0, 0]) for r in rollout_states])
        Ws = np.array([np.abs(r.info["tunnel_nodes_right"][0, 1] - r.info["tunnel_nodes_left"][0, 1]) for r in rollout_states])
        Xs = np.array([r.info["tunnel_nodes"][:,0] for r in rollout_states])
        Ys = np.array([r.info["tunnel_nodes"][:,1] for r in rollout_states])
        IDs = (Ds / Ws).reshape(-1, 1)
        sl_data = {"ID": IDs, "MT_ref": movement_times,
                    "D": Ds, "W": Ws, "X": Xs, "Y": Ys}
    elif task in ('varying_width',):
        IDs = np.array([np.abs(r.info["tunnel_extras"]["ID"]) for r in rollout_states]).reshape(-1, 1)
        Xs = np.array([r.info["tunnel_nodes"][:,0] for r in rollout_states])
        Ys = np.array([r.info["tunnel_nodes"][:,1] for r in rollout_states])
        sl_data = {"ID": IDs, "MT_ref": movement_times, "X": Xs, "Y": Ys}
    else:
        raise NotImplementedError()
    
    if average_r2:
        return average_movement_times_per_path(sl_data, outlier_std=3)
    else:
        return sl_data

def average_movement_times_per_path(sl_data, outlier_std=None, outlier_proportiontocut=None):
    groups = defaultdict(list)
    n_episodes = sl_data["X"].shape[0]

    for i in range(n_episodes):
        key = (tuple(sl_data["X"][i]), tuple(sl_data["Y"][i]))
        groups[key].append(i)

    results = {k: [] for k in sl_data.keys()}
    results["ID_means"] = []
    results["MT_ref_means"] = []

    for _, idxs in groups.items():
        idx = idxs[0]
        for k in sl_data.keys():
            if k not in ("MT_ref", "ID"):
                results[k].append(np.array(sl_data[k][idx]))
        
        mt_vals = np.array(sl_data["MT_ref"])[idxs]
<<<<<<< HEAD
        if outlier_std is not None:
            z_scores = scipy.stats.zscore(mt_vals)
            z_scores[np.isnan(z_scores)] = 0
            mt_vals_wo_outliers = mt_vals[abs(z_scores) <= outlier_std]
=======
        if mt_vals.size > 2:
            if outlier_std is not None:
                mt_vals_wo_outliers = mt_vals[abs(scipy.stats.zscore(mt_vals)) <= outlier_std]
            else:
                mt_vals_wo_outliers = mt_vals.copy()
            if outlier_proportiontocut is not None:
                mt_vals_wo_outliers = scipy.stats.trimboth(mt_vals_wo_outliers, proportiontocut=outlier_proportiontocut)
>>>>>>> 74ffabfb
        else:
            mt_vals_wo_outliers = mt_vals

        mt_mean = np.mean(mt_vals_wo_outliers)
        results["MT_ref_means"].append(mt_mean)
        results["MT_ref"].append(np.array(sl_data["MT_ref"])[idxs])

        id_vals = sl_data["ID"][idxs]
<<<<<<< HEAD
        if outlier_std is not None:
            z_scores = scipy.stats.zscore(mt_vals)
            z_scores[np.isnan(z_scores)] = 0
            id_vals_wo_outliers = id_vals[abs(z_scores) <= outlier_std]
=======
        if id_vals.size > 2:
            if outlier_std is not None:
                id_vals_wo_outliers = id_vals[abs(scipy.stats.zscore(mt_vals)) <= outlier_std]
            else:
                id_vals_wo_outliers = id_vals.copy()
            if outlier_proportiontocut is not None:
                id_vals_wo_outliers = scipy.stats.trimboth(id_vals_wo_outliers, proportiontocut=outlier_proportiontocut)  #TODO: fix (only works if all entries of id_vals_wo_outliers are the same)!
>>>>>>> 74ffabfb
        else:
            id_vals_wo_outliers = id_vals
        id_mean = np.mean(id_vals_wo_outliers)
        results["ID_means"].append(id_mean)
        results["ID"].append(sl_data["ID"][idxs])

    results["ID_means"] = np.array(results["ID_means"]).reshape(-1, 1)

    return results

def calculate_curvature(Xs, Ys):
    # Approximate 1st Derivative
    dx = np.diff(Xs, axis=-1)     # (N, M-1)
    dy = np.diff(Ys, axis=-1)     # (N, M-1)
    # Approximate 2nd Derivative
    ddx = np.diff(Xs, n=2, axis=-1)  # (N, M-2)
    ddy = np.diff(Ys, n=2, axis=-1)  # (N, M-2)
    ds = np.sqrt(dx**2 + dy**2)  # (N, M-1)
    #same length
    dx = dx[:, :-1]
    dy = dy[:, :-1]
    ds = ds[:, :-1]

    # curvature
    kappa = np.abs(dx * ddy - dy * ddx) / (ds**3)
    return kappa, ds

def calculate_steering_laws(movement_times, rollout_states, task, plot_data=False, average_r2=True):
    sl_data = preprocess_steering_law_rollouts(movement_times=movement_times, rollout_states=rollout_states, task=task, average_r2=average_r2)
    a,b,r2,sl_data0 = calculate_original_steering_law(sl_data.copy(), average_r2=average_r2)
    plot_metrics = {}
    if plot_data and isinstance(sl_data0, dict):
        plot_metrics['plot_original'] =  sl_data0.copy()
        plot_metrics['plot_original']['r2'] = r2

    if np.isnan(r2):
        return {}
    else:
        if task in ('circle_0',):
            r2_nancel,sl_data1 = calculate_nancel_steering_law(sl_data.copy(), task, average_r2=average_r2)
            r2_yamanaka, sl_data2 = calculate_yamanaka_steering_law(sl_data.copy(), average_r2=average_r2)
            r2_liu, sl_data3 = calculate_liu_steering_law(sl_data.copy(), average_r2=average_r2)
            metrics = {'SL/r2': r2, 'SL/b': b, 'SL/len(ID_means)': len(sl_data0['ID_means']),'SL/r2_nancel': r2_nancel, 'SL/r2_yamanaka': r2_yamanaka, 'SL/r2_liu': r2_liu}
            if plot_data:
                if isinstance(sl_data1, dict):
                    plot_metrics['plot_nancel'] = sl_data1.copy()
                    plot_metrics['plot_nancel']['r2'] = r2_nancel
                if isinstance(sl_data2, dict):
                    plot_metrics['plot_yamanaka'] = sl_data2.copy()
                    plot_metrics['plot_yamanaka']['r2'] = r2_yamanaka
                if isinstance(sl_data3, dict):
                    plot_metrics['plot_liu'] = sl_data3.copy()
                    plot_metrics['plot_liu']['r2'] = r2_liu
        elif task in ('menu_0', 'menu_1', 'menu_2'):
            r2_ahlstroem, sl_data1 = calculate_ahlstroem_steering_law(sl_data.copy(), average_r2=average_r2)
            metrics = {'SL/r2': r2, 'SL/b': b, 'SL/len(ID_means)': len(sl_data0['ID_means']), 'SL/r2_ahlstroem': r2_ahlstroem}
            if plot_data:
                if isinstance(sl_data1, dict):
                    plot_metrics['plot_ahlstroem'] = sl_data1.copy()
                    plot_metrics['plot_ahlstroem']['r2'] = r2_ahlstroem
        elif task in ('spiral_0'):
            r2_nancel,sl_data1 = calculate_nancel_steering_law(sl_data.copy(), task, average_r2=average_r2)
            #r2_chen,sl_data2 = calculate_chen_steering_law(sl_data.copy())
            metrics = {'SL/r2': r2, 'SL/b': b, 'SL/len(ID_means)': len(sl_data0['ID_means']),'SL/r2_nancel': r2_nancel}#,'SL/r2_chen': r2_chen}
            if plot_data:
                if isinstance(sl_data1, dict):
                    plot_metrics['plot_nancel'] = sl_data1.copy()
                    plot_metrics['plot_nancel']['r2'] = r2_nancel
        elif task in ('sinusoidal_0'):
            r2_nancel,sl_data1 = calculate_nancel_steering_law(sl_data.copy(), task, average_r2=average_r2)
            r2_chen,sl_data2 = calculate_chen_steering_law(sl_data.copy(), average_r2=average_r2)
            metrics = {'SL/r2': r2, 'SL/b': b, 'SL/len(ID_means)': len(sl_data0['ID_means']),'SL/r2_nancel': r2_nancel,'SL/r2_chen': r2_chen}
            if plot_data:
                if isinstance(sl_data1, dict):
                    plot_metrics['plot_nancel'] = sl_data1.copy()
                    plot_metrics['plot_nancel']['r2'] = r2_nancel
                if isinstance(sl_data2, dict):
                    plot_metrics['plot_chen'] = sl_data2.copy()
                    plot_metrics['plot_chen']['r2'] = r2_chen

        else:
            metrics = {'SL/r2': r2, 'SL/b': b, 'SL/len(ID_means)': len(sl_data0['ID_means'])}
        metrics.update(plot_metrics)
        return metrics

def calculate_chen_steering_law(sl_data, average_r2=True): 

    if average_r2:
        MTs = sl_data["MT_ref_means"]
    else:
        MTs = sl_data["MT_ref"]

    Ds = np.sum(sl_data["D"], axis=-1)
    kappa, ds = calculate_curvature(sl_data["X"], sl_data["Y"])
    Ks = np.sum(kappa * ds, axis=-1)

    def residuals(params):
        a, b, c, d = params
        x1 = Ds
        x2 = np.log2(Ks+1)
        x3 = Ds*Ks
        MT_pred = a + b*x1 + c*x2 + d*x3
        return (MT_pred - MTs).ravel() 

    x0 = [np.mean(MTs), 1.0, 0.0, 0.0]

    res = least_squares(residuals, x0)

    a, b, c, d = res.x
    x1 = Ds
    x2 = np.log2(Ks+1)
    x3 = Ds*Ks
    MT_pred = a + b*x1 + c*x2 + d*x3
    x_values = x1 + c/b * x2 + d/b * x3

    r2 = r2_score(MTs, MT_pred)

    sl_data.update({"MT_pred": MT_pred, "x_values": x_values})
    return r2, sl_data
        
def calculate_nancel_steering_law(sl_data, task='circle_0', average_r2=True):
    if average_r2:
        MTs = np.array(sl_data["MT_ref_means"]).reshape(1, -1)
    else:
        MTs = sl_data["MT_ref"]

    if task == 'circle_0':
        IDs = ((np.power(sl_data['R'], 1/3) / sl_data['W'])*sl_data['D']).reshape(-1, 1)
    elif task in ('spiral_0', 'sinusoidal_0'):
        dx = np.diff(sl_data["X"], axis=-1)     # (N, M-1)
        dy = np.diff(sl_data["Y"], axis=-1)     # (N, M-1)
        ds = np.sqrt(dx**2 + dy**2)  # (N, M-1)
        Ws = np.array(sl_data['W'])
        if task == "spiral_0":
            Rs = sl_data['R']
            f_vals = 1 / (Ws * np.power(Rs, 1/3))
        else:
            kappa, ds = calculate_curvature(sl_data["X"], sl_data["Y"])
            Rs = 1/kappa
            # To Do: W überarbeiten
            f_vals = 1 / (Ws[:-1] * np.power(Rs, 1/3))
        IDs = np.sum(f_vals * ds, axis=-1).reshape(1, -1)
    else:
        print(f"Not implemented for this task {task}")
        return np.nan, sl_data
    
    IDs = IDs.ravel().reshape(-1, 1)
    MTs = MTs.ravel()
    a, b, r2, y_pred = fit_model(IDs, MTs)
    print(f"R^2: {r2}, a,b: {a},{b}")

    sl_data.update({"MT_pred": y_pred, "x_values": IDs})
    return r2,sl_data

def calculate_yamanaka_steering_law(sl_data, average_r2=True):
    if average_r2:
        MTs = sl_data["MT_ref_means"]
    else:
        MTs = sl_data["MT_ref"]

    Ds = np.array(sl_data['D'])
    Ws = np.array(sl_data['W'])
    Rs = np.array(sl_data['R'])


    def residuals(params):
        a, b, c, d = params
        denom = Ws + c * (1.0 / Rs) + d * Ws * (1.0 / Rs)
        MT_pred = a + b * (Ds / denom)
        return (MT_pred - MTs).ravel()

    x0 = [np.mean(MTs), 1.0, 0.0, 0.0]

    res = least_squares(residuals, x0)

    a, b, c, d = res.x
    IDs = (Ds / (Ws + c*(1.0/Rs) + d*Ws*(1.0/Rs)))
    MT_pred = a + b * IDs

    r2 = r2_score(MTs, MT_pred)

    sl_data.update({"MT_pred": MT_pred, "x_values": IDs})
    return r2, sl_data

def calculate_liu_steering_law(sl_data, average_r2=True):
    if average_r2:
        MTs = sl_data["MT_ref_means"]
    else:
        MTs = sl_data["MT_ref"]

    Ds = np.array(sl_data['D'])
    Ws = np.array(sl_data['W'])
    Rs = np.array(sl_data['R'])

    y = np.log(MTs)

    def residuals(params):
        a, b, c, d = params
        x1 = np.log(Ds / Ws)
        x2 = 1.0 / Rs
        x3 = (1.0 / Rs) * np.log(Ds / Ws)
        y_pred = a + b*x1 + c*x2 + d*x3
        return (y_pred - y).ravel() 

    x0 = [np.mean(y), 1.0, 0.0, 0.0]

    res = least_squares(residuals, x0)

    a, b, c, d = res.x

    x1 = np.log(Ds / Ws)
    x2 = 1.0 / Rs
    x3 = (1.0 / Rs) * np.log(Ds / Ws)
    y_pred = a + b*x1 + c*x2 + d*x3

    r2 = r2_score(y, y_pred)

    x_values = x1 + c/b * x2 + d/b * x3

    sl_data.update({"MT_pred": np.exp(y_pred), "x_values": x_values})

    return r2, sl_data

def calculate_ahlstroem_steering_law(sl_data, average_r2=True):
    if average_r2:
        MTs = sl_data["MT_ref_means"]
    else:
        MTs = sl_data["MT_ref"]
    
    Ds = np.array(sl_data['D'])
    Ws = np.array(sl_data['W'])

    IDs = np.stack([
            np.log2(Ds[:, i] / Ws[:, i]+1) if i % 2 == 0 else 0.5*Ws[:, i] / Ds[:, i]
            for i in range(Ds.shape[1])
        ], axis=1).sum(axis=1).reshape(-1, 1)
    a, b, r2, y_pred= fit_model(IDs, MTs)

    x_values = IDs

    sl_data.update({"MT_pred": y_pred, "x_values": x_values})

    return r2,sl_data
    
def calculate_original_steering_law(sl_data, average_r2=True):   
    if average_r2:
        MTs = sl_data["MT_ref_means"]
        IDs = sl_data["ID_means"]
    else:
        MTs = sl_data["MT_ref"]
        IDs = sl_data["ID"]

    if len(IDs) == 0 or len(MTs) == 0:
        return np.nan, np.nan, np.nan, np.nan
    
    a, b, r2, y_pred = fit_model(np.array(IDs).reshape(-1,1), np.array(MTs))

    print(f"R^2: {r2}, a,b: {a},{b}")

    sl_data.update({"MT_pred": y_pred})

    return a,b,r2,sl_data

def fit_model(IDs, MTs):
    model = LinearRegression()
    model.fit(IDs, MTs)
    a = model.intercept_
    b = model.coef_[0]
    y_pred = model.predict(IDs)
    r2 = r2_score(MTs, y_pred)
    return a, b, r2, y_pred

def plot_steering_law(sl_data, r2, law_name='Original', average_r2=True):
    
    if not average_r2:
        plt.scatter(sl_data["ID"], sl_data["MT_ref"])
        plt.plot(sl_data["ID"], sl_data["MT_pred"],  color="red")
        plt.title(f"R^2={r2:.2g} for {law_name} steering law")
    else:
        plt.scatter(sl_data["ID_means"], sl_data["MT_means_ref"])
        plt.plot(sl_data["ID_means"], sl_data["MT_pred"], "--", color="red")
        plt.title(f"Average R^2={r2:.2g} for {law_name} steering law")<|MERGE_RESOLUTION|>--- conflicted
+++ resolved
@@ -87,20 +87,15 @@
                 results[k].append(np.array(sl_data[k][idx]))
         
         mt_vals = np.array(sl_data["MT_ref"])[idxs]
-<<<<<<< HEAD
-        if outlier_std is not None:
-            z_scores = scipy.stats.zscore(mt_vals)
-            z_scores[np.isnan(z_scores)] = 0
-            mt_vals_wo_outliers = mt_vals[abs(z_scores) <= outlier_std]
-=======
         if mt_vals.size > 2:
             if outlier_std is not None:
-                mt_vals_wo_outliers = mt_vals[abs(scipy.stats.zscore(mt_vals)) <= outlier_std]
+                z_scores = scipy.stats.zscore(mt_vals)
+                z_scores[np.isnan(z_scores)] = 0
+                mt_vals_wo_outliers = mt_vals[abs(z_scores) <= outlier_std]
             else:
                 mt_vals_wo_outliers = mt_vals.copy()
             if outlier_proportiontocut is not None:
                 mt_vals_wo_outliers = scipy.stats.trimboth(mt_vals_wo_outliers, proportiontocut=outlier_proportiontocut)
->>>>>>> 74ffabfb
         else:
             mt_vals_wo_outliers = mt_vals
 
@@ -109,20 +104,15 @@
         results["MT_ref"].append(np.array(sl_data["MT_ref"])[idxs])
 
         id_vals = sl_data["ID"][idxs]
-<<<<<<< HEAD
-        if outlier_std is not None:
-            z_scores = scipy.stats.zscore(mt_vals)
-            z_scores[np.isnan(z_scores)] = 0
-            id_vals_wo_outliers = id_vals[abs(z_scores) <= outlier_std]
-=======
         if id_vals.size > 2:
             if outlier_std is not None:
-                id_vals_wo_outliers = id_vals[abs(scipy.stats.zscore(mt_vals)) <= outlier_std]
+                z_scores = scipy.stats.zscore(mt_vals)
+                z_scores[np.isnan(z_scores)] = 0
+                id_vals_wo_outliers = id_vals[abs(z_scores) <= outlier_std]
             else:
                 id_vals_wo_outliers = id_vals.copy()
             if outlier_proportiontocut is not None:
                 id_vals_wo_outliers = scipy.stats.trimboth(id_vals_wo_outliers, proportiontocut=outlier_proportiontocut)  #TODO: fix (only works if all entries of id_vals_wo_outliers are the same)!
->>>>>>> 74ffabfb
         else:
             id_vals_wo_outliers = id_vals
         id_mean = np.mean(id_vals_wo_outliers)
