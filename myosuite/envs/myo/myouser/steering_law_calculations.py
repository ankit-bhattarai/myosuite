from sklearn.linear_model import LinearRegression
from sklearn.metrics import r2_score
import matplotlib.pyplot as plt
import numpy as np
from scipy.optimize import least_squares
import pandas as pd

def preprocess_steering_law_rollouts(movement_times, rollout_states, task):
    movement_times = np.array(movement_times)

    if task in ("circle_0",):
        Ws = np.array([np.abs(r.info["tunnel_nodes_left"][0,1] - r.info["tunnel_nodes_right"][0,1]) for r in rollout_states])
        Rs = np.array([np.abs(0.5*(r.info["tunnel_nodes_left"][:,1].max() - r.info["tunnel_nodes_right"][:,1].min())) for r in rollout_states])
        Ds = Rs * (2 * np.pi)
        IDs = (Ds / Ws).reshape(-1, 1)
        sl_data = {"ID": IDs, "MT_ref": movement_times,
                    "D": Ds, "W": Ws, "R": Rs}
    elif task in ('menu_0', 'menu_1', 'menu_2'):
        Ds = np.array([np.abs(-r.info["tunnel_nodes_left"][1:,1] + r.info["tunnel_nodes_right"][:-1,1]) for r in rollout_states])
        Ws = np.array([np.abs(r.info["tunnel_nodes_left"][:-1,0] - r.info["tunnel_nodes_right"][1:,0]) for r in rollout_states])
        IDs = np.stack([
            Ds[:, i] / Ws[:, i] if (i % 2 == 0) else Ws[:, i] / Ds[:, i]
            for i in range(Ds.shape[1])
        ], axis=1).sum(axis=1).reshape(-1, 1) if len(Ds) > 0 else np.array([])
        sl_data = {"ID": IDs, "MT_ref": movement_times,
                    "D": Ds, "W": Ws}
    elif task in ('spiral_0'):
        Ds = np.array([np.linalg.vector_norm(np.abs(r.info["tunnel_nodes"][1:] - r.info["tunnel_nodes"][:-1]), axis=-1) for r in rollout_states])
        Ws = np.array([np.linalg.vector_norm(np.abs(r.info["tunnel_nodes_left"] - r.info["tunnel_nodes_right"]), axis=-1)[1:] for r in rollout_states])
        Rs = np.array([0.5*(r.info["tunnel_extras"]["r_inner"] + r.info["tunnel_extras"]["r_outer"])[1:] for r in rollout_states])
        Xs = np.array([r.info["tunnel_nodes"][:,0] for r in rollout_states])
        Ys = np.array([r.info["tunnel_nodes"][:,1] for r in rollout_states])
        IDs = np.sum(Ds / Ws, axis=-1).reshape(-1, 1)
        sl_data = {"ID": IDs, "MT_ref": movement_times,
<<<<<<< HEAD
                    "D": Ds, "W": Ws, "R": Rs}
    elif task in ('sinusoidal_0',):
        Ds = np.array([np.linalg.vector_norm(np.abs(r.info["tunnel_nodes"][1:] - r.info["tunnel_nodes"][:-1]), axis=-1) for r in rollout_states])
        Ws = np.array([np.linalg.vector_norm(np.abs(r.info["tunnel_nodes_left"] - r.info["tunnel_nodes_right"]), axis=-1)[1:] for r in rollout_states])
        IDs = np.sum(Ds / Ws, axis=-1).reshape(-1, 1)
        sl_data = {"ID": IDs, "MT_ref": movement_times,
                    "D": Ds, "W": Ws}
=======
                    "D": Ds, "W": Ws, "R": Rs, "X": Xs, "Y": Ys}
>>>>>>> 64569095
    elif task in ('rectangle_0',):
        Ds = np.array([np.abs(r.info["tunnel_nodes"][-1, 0] - r.info["tunnel_nodes"][0, 0]) for r in rollout_states])
        Ws = np.array([np.abs(r.info["tunnel_nodes_right"][0, 1] - r.info["tunnel_nodes_left"][0, 1]) for r in rollout_states])
        IDs = (Ds / Ws).reshape(-1, 1)
        sl_data = {"ID": IDs, "MT_ref": movement_times,
                    "D": Ds, "W": Ws}
    else:
        raise NotImplementedError()
    return sl_data

def calculate_steering_laws(movement_times, rollout_states, task, average_r2=True):
    sl_data = preprocess_steering_law_rollouts(movement_times=movement_times, rollout_states=rollout_states, task=task)
    a,b,r2,sl_data0 = calculate_original_steering_law(sl_data.copy(), average_r2)

    if np.isnan(r2):
        return {}
    else:
        if task in ('circle_0',):
            r2_nancel,sl_data1 = calculate_nancel_steering_law(sl_data.copy(), task, average_r2)
            r2_yamanaka, sl_data2 = calculate_yamanaka_steering_law(sl_data.copy(), average_r2)
            r2_liu, sl_data3 = calculate_liu_steering_law(sl_data.copy(), average_r2)
            metrics = {'SL/r2': r2, 'SL/b': b, 'SL/len(ID_means)': len(sl_data0['ID_means']),'SL/r2_nancel': r2_nancel, 'SL/r2_yamanaka': r2_yamanaka, 'SL/r2_liu': r2_liu}
        elif task in ('menu_0', 'menu_1', 'menu_2'):
            r2_ahlstroem, sl_data1 = calculate_ahlstroem_steering_law(sl_data.copy(), average_r2)
            metrics = {'SL/r2': r2, 'SL/b': b, 'SL/len(ID_means)': len(sl_data0['ID_means']), 'SL/r2_ahlstroem': r2_ahlstroem}
        elif task in ('spiral_0'):
            r2_nancel,sl_data1 = calculate_nancel_steering_law(sl_data.copy(), task, average_r2)
            r2_chen,sl_data2 = calculate_steering_law_chen(sl_data.copy(), average_r2)
            metrics = {'SL/r2': r2, 'SL/b': b, 'SL/len(ID_means)': len(sl_data0['ID_means']),'SL/r2_nancel': r2_nancel,'SL/r2_chen': r2_chen}
        else:
            metrics = {'SL/r2': r2, 'SL/b': b, 'SL/len(ID_means)': len(sl_data0['ID_means'])}
        return metrics

def calculate_steering_law_chen(sl_data, average_r2=True):
    # Approximate 1st Derivative
    dx = np.diff(sl_data["X"], axis=-1)     # (N, M-1)
    dy = np.diff(sl_data["Y"], axis=-1)     # (N, M-1)
    # Approximate 2nd Derivative
    ddx = np.diff(sl_data["X"], n=2, axis=-1)  # (N, M-2)
    ddy = np.diff(sl_data["Y"], n=2, axis=-1)  # (N, M-2)
    ds = np.sqrt(dx**2 + dy**2)  # (N, M-1)
    #same length
    dx = dx[:, :-1]
    dy = dy[:, :-1]
    ds = ds[:, :-1]

    # curvature
    kappa = np.abs(dx * ddy - dy * ddx) / (ds**3)
    Ks = np.sum(kappa * ds, axis=-1)

    sl_data['D'] = np.sum(sl_data['D'], axis=-1)
    sl_data['W'] = np.sum(sl_data['W'], axis=-1)
    # In df to enable grouping
    sl_data['K'] = Ks
    keys = ["D", "MT_ref", "K", "W"]
    sl_data_1d = {k: np.asarray(sl_data[k]).ravel() for k in keys}
    df = pd.DataFrame(sl_data_1d)
    if average_r2:
        df = df.groupby(['D', 'W', 'K'], as_index=False)['MT_ref'].mean()
        
    MTs = sl_data['MT_ref']
    Ds = sl_data['D']

    def residuals(params):
        a, b, c, d = params
        x1 = Ds
        x2 = np.log2(Ks+1)
        x3 = Ds*Ks
        MT_pred = a + b*x1 + c*x2 + d*x3
        return (MT_pred - MTs).ravel() 

    x0 = [np.mean(MTs), 1.0, 0.0, 0.0]

    res = least_squares(residuals, x0)

    a, b, c, d = res.x
    x1 = Ds
    x2 = np.log2(Ks+1)
    x3 = Ds*Ks
    MT_pred = a + b*x1 + c*x2 + d*x3

    x_values = x1 + c/b * x2 + d/b * x3

    r2 = r2_score(MTs, MT_pred)

    sl_data.update({"MT_pred": MT_pred, "x_values": x_values})
    if average_r2:
        sl_data.update({"MT_means_ref": MTs})
    return r2, sl_data
        
def calculate_nancel_steering_law(sl_data, task='circle_0', average_r2=True):
    if task == 'circle_0':
        IDs = ((np.power(sl_data['R'], 1/3) / sl_data['W'])*sl_data['D']).reshape(-1, 1)
    elif task == 'spiral_0':
        dx = np.diff(sl_data["X"], axis=-1)     # (N, M-1)
        dy = np.diff(sl_data["Y"], axis=-1)     # (N, M-1)
        ds = np.sqrt(dx**2 + dy**2)  # (N, M-1)
        Ws = sl_data['W']
        Rs = sl_data['R']
        f_vals = 1 / (Ws * np.power(Rs, 1/3))
        IDs = np.sum(f_vals * ds, axis=-1)
    else:
        print(f"Not implemented for this task {task}")
        return np.nan, sl_data

    MTs = sl_data['MT_ref']
    a, b, r2, y_pred, ID_means, MT_means = fit_model(IDs, MTs, average_r2=average_r2)
    print(f"R^2: {r2}, a,b: {a},{b}")

    sl_data.update({"MT_pred": y_pred, "x_values": IDs})
    if average_r2:
        sl_data.update({"ID_means": ID_means, "MT_means_ref": MT_means, "x_values": ID_means})
    return r2,sl_data

def calculate_yamanaka_steering_law(sl_data, average_r2=True):
    keys = ["D", "W", "R", "MT_ref"]
    sl_data_1d = {k: np.asarray(sl_data[k]).ravel() for k in keys}
    df = pd.DataFrame(sl_data_1d)

    if average_r2:
        df = df.groupby(['D', 'W', 'R'], as_index=False)['MT_ref'].mean()

    MTs = df['MT_ref'].values
    Ds = df['D'].values
    Ws = df['W'].values
    Rs = df['R'].values


    def residuals(params):
        a, b, c, d = params
        denom = Ws + c * (1.0 / Rs) + d * Ws * (1.0 / Rs)
        MT_pred = a + b * (Ds / denom)
        return (MT_pred - MTs).ravel()

    x0 = [np.mean(MTs), 1.0, 0.0, 0.0]

    res = least_squares(residuals, x0)

    a, b, c, d = res.x
    IDs = (Ds / (Ws + c*(1.0/Rs) + d*Ws*(1.0/Rs)))
    MT_pred = a + b * IDs

    r2 = r2_score(MTs, MT_pred)

    sl_data.update({"MT_pred": MT_pred, "x_values": IDs})
    if average_r2:
        sl_data.update({"ID_means": IDs, "MT_means_ref": MTs, "x_values": IDs})

    return r2, sl_data

def calculate_liu_steering_law(sl_data, average_r2=True):
    keys = ["D", "W", "R", "MT_ref"]
    sl_data_1d = {k: np.asarray(sl_data[k]).ravel() for k in keys}
    df = pd.DataFrame(sl_data_1d)

    if average_r2:
        df = df.groupby(['D', 'W', 'R'], as_index=False)['MT_ref'].mean()

    MTs = df['MT_ref'].values
    Ds = df['D'].values
    Ws = df['W'].values
    Rs = df['R'].values

    y = np.log(MTs)

    def residuals(params):
        a, b, c, d = params
        x1 = np.log(Ds / Ws)
        x2 = 1.0 / Rs
        x3 = (1.0 / Rs) * np.log(Ds / Ws)
        y_pred = a + b*x1 + c*x2 + d*x3
        return (y_pred - y).ravel() 

    x0 = [np.mean(y), 1.0, 0.0, 0.0]

    res = least_squares(residuals, x0)

    a, b, c, d = res.x

    x1 = np.log(Ds / Ws)
    x2 = 1.0 / Rs
    x3 = (1.0 / Rs) * np.log(Ds / Ws)
    y_pred = a + b*x1 + c*x2 + d*x3

    r2 = r2_score(y, y_pred)

    x_values = x1 + c/b * x2 + d/b * x3
    x_axis_values = np.log(y_pred)

    sl_data.update({"MT_pred": np.exp(y_pred), "ID": x1, "x_values": x_values, "x_axis_values": x_axis_values})
    if average_r2:
        sl_data.update({"ID_means": x1, "curvature_means": x2, "MT_means_ref": MTs, "x_values": x_values, "x_axis_values": x_axis_values})

    return r2, sl_data

def calculate_ahlstroem_steering_law(sl_data, average_r2=True):
    Ds = np.array(sl_data['D'])
    Ws = np.array(sl_data['W'])
    MTs = np.array(sl_data['MT_ref'])
    IDs = np.stack([
            np.log2(Ds[:, i] / Ws[:, i]+1) if i % 2 == 0 else 0.5*Ws[:, i] / Ds[:, i]
            for i in range(Ds.shape[1])
        ], axis=1).sum(axis=1).reshape(-1, 1)
    a, b, r2, y_pred, ID_means, MT_means= fit_model(IDs, MTs, average_r2=average_r2)
    print(f"R^2: {r2}, a,b: {a},{b}")
    x_values = ID_means

    sl_data.update({"MT_pred": y_pred, "ID": ID_means, "x_values": x_values})
    if average_r2:
        sl_data.update({"ID_means": ID_means, "MT_means_ref": MT_means, "x_values": x_values})
    return r2,sl_data
    
def calculate_original_steering_law(sl_data, average_r2=True):   
    IDs = sl_data["ID"]
    MTs = sl_data["MT_ref"]

    if len(IDs) == 0 or len(MTs) == 0:
        return np.nan, np.nan, np.nan, np.nan
    
    a, b, r2, y_pred, ID_means, MT_means = fit_model(IDs, MTs, average_r2=average_r2)

    print(f"R^2: {r2}, a,b: {a},{b}")

    sl_data.update({"MT_pred": y_pred})
    if average_r2:
        sl_data.update({"ID_means": ID_means, "MT_means_ref": MT_means})

    return a,b,r2,sl_data

def fit_model(IDs, MTs, average_r2):
    if average_r2:
        IDs_rounded = IDs.round(2)
        ID_means = np.sort(np.unique(IDs_rounded)).reshape(-1, 1)
        MT_means = np.array([MTs[np.argwhere(IDs_rounded.flatten() == _id)].mean() for _id in ID_means])

        model = LinearRegression()
        model.fit(ID_means, MT_means)
        a = model.intercept_
        b = model.coef_[0]
        y_pred = model.predict(ID_means)
        r2 = r2_score(MT_means, y_pred)
    else:
        model = LinearRegression()
        model.fit(IDs, MTs)
        a = model.intercept_
        b = model.coef_[0]
        y_pred = model.predict(IDs)
        r2 = r2_score(MTs, y_pred)
        ID_means = None
        MT_means = None
    return a, b, r2, y_pred, ID_means, MT_means

def plot_steering_law(sl_data, r2, average_r2=True, law_name='Original'):
    
    if not average_r2:
        plt.scatter(sl_data["ID"], sl_data["MT_ref"])
        plt.plot(sl_data["ID"], sl_data["MT_pred"],  color="red")
        plt.title(f"R^2={r2:.2g} for {law_name} steering law")
    else:
        plt.scatter(sl_data["ID_means"], sl_data["MT_means_ref"])
        plt.plot(sl_data["ID_means"], sl_data["MT_pred"], "--", color="red")
        plt.title(f"Average R^2={r2:.2g} for {law_name} steering law")<|MERGE_RESOLUTION|>--- conflicted
+++ resolved
@@ -32,17 +32,13 @@
         Ys = np.array([r.info["tunnel_nodes"][:,1] for r in rollout_states])
         IDs = np.sum(Ds / Ws, axis=-1).reshape(-1, 1)
         sl_data = {"ID": IDs, "MT_ref": movement_times,
-<<<<<<< HEAD
-                    "D": Ds, "W": Ws, "R": Rs}
+                    "D": Ds, "W": Ws, "R": Rs, "X": Xs, "Y": Ys}
     elif task in ('sinusoidal_0',):
         Ds = np.array([np.linalg.vector_norm(np.abs(r.info["tunnel_nodes"][1:] - r.info["tunnel_nodes"][:-1]), axis=-1) for r in rollout_states])
         Ws = np.array([np.linalg.vector_norm(np.abs(r.info["tunnel_nodes_left"] - r.info["tunnel_nodes_right"]), axis=-1)[1:] for r in rollout_states])
         IDs = np.sum(Ds / Ws, axis=-1).reshape(-1, 1)
         sl_data = {"ID": IDs, "MT_ref": movement_times,
                     "D": Ds, "W": Ws}
-=======
-                    "D": Ds, "W": Ws, "R": Rs, "X": Xs, "Y": Ys}
->>>>>>> 64569095
     elif task in ('rectangle_0',):
         Ds = np.array([np.abs(r.info["tunnel_nodes"][-1, 0] - r.info["tunnel_nodes"][0, 0]) for r in rollout_states])
         Ws = np.array([np.abs(r.info["tunnel_nodes_right"][0, 1] - r.info["tunnel_nodes_left"][0, 1]) for r in rollout_states])
